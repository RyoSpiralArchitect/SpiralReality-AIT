import cProfile
import io
import json
import pstats
import tracemalloc
import time
import tracemalloc
from contextlib import contextmanager
from datetime import datetime
from pathlib import Path
from typing import Dict, Generator, List, Optional

from .aif_core import ActionSpace, ActiveInferenceAgent, AgentConfig
from .checkpoint import save_checkpoint
from .gwm_bridge import AITGWMBridge
from .multilingual import AVAILABLE_LANGUAGES
from .np_stub import NUMERIC_BACKEND as STUB_NUMERIC_BACKEND
from .onepass_ait import GateDiagnostics, OnePassAIT, StudentTrainingConfig


class _ScalarLogWriter:
    def __init__(self, log_dir: Path):
        self.log_dir = log_dir
        self.log_dir.mkdir(parents=True, exist_ok=True)
        self._file = (log_dir / "events.jsonl").open("a", encoding="utf-8")
        self._tag_steps: Dict[str, int] = {}

    def add_scalar(
        self, tag: str, scalar_value: float, global_step: Optional[int] = None
    ) -> None:
        if global_step is None:
            last = self._tag_steps.get(tag, -1)
            global_step = last + 1
        else:
            global_step = int(global_step)
        self._tag_steps[tag] = global_step
        record = {
            "type": "scalar",
            "tag": tag,
            "value": float(scalar_value),
            "step": global_step,
            "timestamp": time.time(),
        }
        self._file.write(json.dumps(record, ensure_ascii=False) + "\n")
        self._file.flush()

    def close(self) -> None:
        self._file.close()


def _summary_writer() -> _ScalarLogWriter:
    log_root = Path(__file__).resolve().parent / "logs"
    run_dir = log_root / datetime.utcnow().strftime("%Y%m%d-%H%M%S")
    return _ScalarLogWriter(run_dir)


@contextmanager
def _profiled_run(enabled: bool) -> Generator[Optional[Dict[str, Path]], None, None]:
    if not enabled:
        yield None
        return

    logs_dir = Path(__file__).resolve().parent / "logs"
    logs_dir.mkdir(parents=True, exist_ok=True)
    stamp = datetime.utcnow().strftime("%Y%m%d-%H%M%S")
    profile_path = logs_dir / f"run_profile_{stamp}.prof"
    report_path = logs_dir / f"run_profile_{stamp}.txt"
    memory_path = logs_dir / f"run_profile_{stamp}.memory.txt"
    profiler = cProfile.Profile()
    tracemalloc.start()
    start_snapshot = tracemalloc.take_snapshot()
    profiler.enable()
    try:
        yield {"stats": profile_path, "report": report_path, "memory": memory_path}
    finally:
        profiler.disable()
        end_snapshot = tracemalloc.take_snapshot()
        tracemalloc.stop()
        profiler.dump_stats(profile_path)
        stats = pstats.Stats(profiler)
        stats.sort_stats("cumulative")
        stats_stream = io.StringIO()
        stats.stream = stats_stream
        stats.print_stats(50)
        cpu_report = stats_stream.getvalue()
        with report_path.open("w", encoding="utf-8") as fh:
            fh.write(cpu_report)
        summary_lines = [line for line in cpu_report.splitlines() if line.strip()]
        if summary_lines:
            print("Top CPU functions (cumulative time):")
            for line in summary_lines[:10]:
                print(f"  {line}")
        top_memory = end_snapshot.compare_to(start_snapshot, "lineno")[:25]
        with memory_path.open("w", encoding="utf-8") as fh:
            fh.write("Top memory consumers (by cumulative size):\n")
            for entry in top_memory:
                fh.write(
                    f"{entry.traceback.format()}\n    size={entry.size / 1024:.1f} KiB, count={entry.count}\n"
                )
        if top_memory:
            print("Top memory allocations (cumulative size):")
            for entry in top_memory[:5]:
                location = entry.traceback[0]
                print(
                    f"  {location.filename}:{location.lineno} — "
                    f"{entry.size / 1024:.1f} KiB over {entry.count} blocks"
                )



def boundary_f1(ait: OnePassAIT, text: str, gold_segments: List[str]) -> float:
    gold_cuts = set()
    idx = 0
    for tok in gold_segments:
        idx += len(tok)
        if idx < len(text):
            gold_cuts.add(idx)
    pred_segments = ait.segment_text(text)
    pred_cuts = set()
    idx = 0
    for tok in pred_segments:
        idx += len(tok)
        if idx < len(text):
            pred_cuts.add(idx)
    tp = len(gold_cuts & pred_cuts)
    fp = len(pred_cuts - gold_cuts)
    fn = len(gold_cuts - pred_cuts)
    precision = tp / (tp + fp + 1e-8)
    recall = tp / (tp + fn + 1e-8)
    return 0.0 if precision + recall == 0 else 2 * precision * recall / (precision + recall)


def _run(writer: Optional[_ScalarLogWriter] = None) -> None:
    ait = OnePassAIT(latent_dim=24, seed=4242)
    owns_writer = writer is None
    if writer is None:
        writer = _summary_writer()
    try:
        writer.add_scalar(
            "backends/stub_accelerated",
            0.0 if STUB_NUMERIC_BACKEND == "python" else 1.0,
            global_step=0,
        )
        if STUB_NUMERIC_BACKEND != "python":
            print(f"NumPy stub acceleration backend: {STUB_NUMERIC_BACKEND}")
        train_summary = ait.train_student(
            cfg=StudentTrainingConfig(
                lr=0.05,
                epochs=84,
                batch_size=4,
                validation_split=0.2,
                patience=10,
                hidden_dim=32,
                emb_dim=20,
                window=3,
                phase_lr=0.6,
                encoder_lr=1e-3,
                cache_sequences=False,
            ),
            languages=AVAILABLE_LANGUAGES,
            include_reflective=True,
            shuffle=True,
            seed=4242,
        )
        print("Student boundary head summary:", json.dumps(train_summary, ensure_ascii=False, indent=2))
        backend = train_summary.get("backend") if isinstance(train_summary, dict) else None
        encoder_backend = train_summary.get("encoder_backend") if isinstance(train_summary, dict) else None
        available_devices = train_summary.get("available_devices", {}) if isinstance(train_summary, dict) else {}
        if backend:
            writer.add_scalar(
                "backends/boundary_jit",
                1.0 if str(backend).startswith(("julia", "compiled")) else 0.0,
                global_step=0,
            )
            print("Boundary backend:", backend)
        if available_devices:
            writer.add_scalar(
                "backends/has_gpu",
                1.0
                if any(
                    any(dev.lower().startswith(prefix) for prefix in ("cuda", "gpu", "metal"))
                    for devs in available_devices.values()
                    for dev in devs
                )
                else 0.0,
                global_step=0,
            )
            print("Backend device inventory:", available_devices)
        if encoder_backend:
            writer.add_scalar(
                "backends/encoder_external",
                1.0 if str(encoder_backend).startswith(("julia", "r")) else 0.0,
                global_step=0,
            )
            print("Encoder backend:", encoder_backend)
        encoder_devices = []
        if isinstance(train_summary, dict):
            encoder_devices = train_summary.get("encoder_devices", [])
        if encoder_devices:
            print("Encoder devices:", encoder_devices)

        train_texts: List[str] = []
        train_segments: List[List[str]] = []
        if isinstance(train_summary, dict):
            if "cache_sequences" in train_summary:
                writer.add_scalar(
                    "boundary/cache_sequences",
                    float(bool(train_summary["cache_sequences"])),
                    global_step=0,
                )
                print("Sequence cache enabled:", bool(train_summary["cache_sequences"]))
            if "cached_sequences" in train_summary:
                writer.add_scalar(
                    "boundary/cached_sequences",
                    float(train_summary["cached_sequences"]),
                    global_step=0,
                )
                print("Cached sequences used:", train_summary["cached_sequences"])
            train_texts = train_summary.get("dataset_texts", [])
            train_segments = train_summary.get("dataset_segments", [])
        else:
            train_texts = []
            train_segments = []
        language_tags = (
            train_summary.get("dataset_tags", []) if isinstance(train_summary, dict) else []
        )
        lang_hist = train_summary.get("dataset_languages", {}) if isinstance(train_summary, dict) else {}
        lang_stats = (
            train_summary.get("dataset_language_stats", {})
            if isinstance(train_summary, dict)
            else {}
        )
        if hasattr(lang_hist, "items"):
            for lang, count in lang_hist.items():
                writer.add_scalar(f"data/language/{lang}", count, global_step=0)
        print("Training language histogram:", lang_hist)
        if hasattr(lang_stats, "items"):
            for lang_idx, (lang, stats) in enumerate(lang_stats.items()):
                if not isinstance(stats, dict):
                    continue
                mean_chars = stats.get("mean_chars")
                mean_tokens = stats.get("mean_tokens")
                mean_cpt = stats.get("mean_chars_per_token")
                if mean_chars is not None:
                    writer.add_scalar(
                        f"data/mean_chars/{lang}", float(mean_chars), global_step=0
                    )
                if mean_tokens is not None:
                    writer.add_scalar(
                        f"data/mean_tokens/{lang}", float(mean_tokens), global_step=0
                    )
                if mean_cpt is not None:
                    writer.add_scalar(
                        f"data/mean_chars_per_token/{lang}",
                        float(mean_cpt),
                        global_step=0,
                    )
        print("Training language statistics:", lang_stats)

        history = train_summary.get("history", []) if isinstance(train_summary, dict) else []
        for step, metrics in enumerate(history, start=1):
            if "train_loss" in metrics:
                writer.add_scalar("boundary/train_loss", metrics["train_loss"], step)
            if "val_loss" in metrics:
                writer.add_scalar("boundary/val_loss", metrics["val_loss"], step)
            if "val_f1" in metrics:
                writer.add_scalar("boundary/val_f1", metrics["val_f1"], step)

        seg_scores = [boundary_f1(ait, text, seg) for text, seg in zip(train_texts, train_segments)]
        print("Segmentation F1 per sample:", seg_scores)
        for idx, score in enumerate(seg_scores):
            writer.add_scalar("boundary/seg_f1", score, idx)

        prompt = (
            "Bob re‑examined Carol's motives and updated his provisional evaluation. "
            "ボブはキャロルの動機を再検討し、第三者の証拠で暫定評価を更新した。"
        )

        bench_iters = 12
        latencies_ms: List[float] = []
        logs_dir = Path(__file__).resolve().parent / "logs"
        logs_dir.mkdir(parents=True, exist_ok=True)
        stamp = datetime.utcnow().strftime("%Y%m%d-%H%M%S")
        profile_raw_path = logs_dir / f"encode_profile_{stamp}.prof"
        profile_report_path = logs_dir / f"encode_profile_{stamp}.txt"
        memory_report_path = logs_dir / f"encode_memory_{stamp}.txt"

        profiler = cProfile.Profile()
        tracemalloc.start()
        profiler.enable()
        for idx in range(bench_iters):
            iter_start = time.perf_counter()
            ait.encode(prompt)
            latency_ms = (time.perf_counter() - iter_start) * 1000
            latencies_ms.append(latency_ms)
            writer.add_scalar("latency/encode_ms", latency_ms, idx)
        profiler.disable()
        snapshot = tracemalloc.take_snapshot()
        current_mem, peak_mem = tracemalloc.get_traced_memory()
        tracemalloc.stop()

        bench_time = sum(latencies_ms) / max(1, len(latencies_ms)) / 1000
        sorted_latencies = sorted(latencies_ms)
        p95_idx = min(len(sorted_latencies) - 1, int(0.95 * (len(sorted_latencies) - 1)))
        p95_latency = sorted_latencies[p95_idx] if sorted_latencies else 0.0
        writer.add_scalar("latency/encode_ms_avg", bench_time * 1000, bench_iters)
        writer.add_scalar("latency/encode_ms_p95", p95_latency, bench_iters)
        writer.add_scalar("latency/encode_peak_mem_mb", peak_mem / (1024 * 1024), bench_iters)
        print(f"Average encode latency: {bench_time*1000:.2f} ms (p95={p95_latency:.2f} ms)")

        profiler.dump_stats(profile_raw_path)
        profile_buffer = io.StringIO()
<<<<<<< HEAD
        pstats.Stats(profiler, stream=profile_buffer).strip_dirs().sort_stats("cumulative").print_stats(25)
        profile_path = Path(str(__file__).replace("run_demo.py", "encode_profile.txt"))
        with profile_path.open("w", encoding="utf-8") as profile_file:
=======
        Stats(profiler, stream=profile_buffer).strip_dirs().sort_stats("cumulative").print_stats(25)
        with profile_report_path.open("w", encoding="utf-8") as profile_file:
>>>>>>> 9f638076
            profile_file.write(profile_buffer.getvalue())

        top_stats = snapshot.statistics("lineno")[:10]
        with memory_report_path.open("w", encoding="utf-8") as memory_file:
            memory_file.write(f"Current tracked memory: {current_mem / (1024 * 1024):.2f} MiB\n")
            memory_file.write(f"Peak tracked memory: {peak_mem / (1024 * 1024):.2f} MiB\n")
            memory_file.write("Top allocations by line:\n")
            for stat in top_stats:
                memory_file.write(f"  {stat}\n")

        print(
            "Encode profile saved to",
            f"{profile_raw_path} (raw)",
            f"{profile_report_path} (top 25)",
            f"{memory_report_path} (memory)",
        )
        diag: GateDiagnostics = ait.gate_diagnostics()
        writer.add_scalar("gate/mask_energy", diag.mask_energy, global_step=0)
        print("Gate trace preview:", diag.gate_trace[:10])
        print("Attention strength per layer:", [round(v, 3) for v in diag.attention_strength])

        decode_result = ait.segment_text(prompt, return_metadata=True)
        decode_backend = decode_result.get("backend_used") if isinstance(decode_result, dict) else None
        if decode_backend:
            print("Boundary decode backend:", decode_backend)

        enc = ait.encode(prompt)
        if enc["phase_local"].size:
            phase_vals = enc["phase_local"].tolist() if hasattr(enc["phase_local"], "tolist") else enc["phase_local"]
            flat_phase = [float(val) for row in phase_vals for val in row]
            phase_energy = sum(flat_phase) / max(1, len(flat_phase))
        else:
            phase_energy = 0.0
        writer.add_scalar("phase/mean_energy", phase_energy, global_step=0)

        policies = ait.policies
        vecs = ait.policy_vecs
        action_space = ActionSpace(names=policies, vecs=vecs)

        bridge = AITGWMBridge(ait, enc, obs_sigma=0.6)
        goal_vec = ait.goal_vec
        cfg = AgentConfig(horizon=3, planner="cem", cem_K=6, cem_elite_frac=0.25, cem_iters=1, obs_sigma=0.6)

        agent = ActiveInferenceAgent(
            dim=ait.latent_dim,
            action_space=action_space,
            goal_vec=goal_vec,
            step_fn=bridge.step_fn,
            ctx_provider=bridge.ctx_from_prefix,
            r3_provider=bridge.r3_from_prefix,
            cfg=cfg,
        )

        log = {"train_summary": train_summary, "steps": []}
        for step in range(1, 5):
            plan = agent.plan()
            a0 = plan.actions[0]
            upd = agent.act_and_update(a0)
            log["steps"].append(
                {
                    "step": step,
                    "chosen_action": a0,
                    "rollout_actions": plan.actions,
                    "efe_agg": plan.aggregate,
                    "upd": upd,
                    "R3_mix": float(ait.R3_mix),
                }
            )

        out_path = Path(str(__file__).replace("run_demo.py", "integrated_log.json"))
        with out_path.open("w", encoding="utf-8") as f:
            json.dump(
                {
                    **log,
                    "segmentation_f1": seg_scores,
                    "encode_latency_ms": bench_time * 1000,
                    "gate_trace": diag.gate_trace,
                    "attention_strength": diag.attention_strength,
                    "gate_mask_energy": diag.mask_energy,
                    "phase_local_mean": phase_energy,
                    "decode_backend": decode_backend,
                    "decode_backend_fallbacks": decode_result.get("backend_fallbacks", [])
                    if isinstance(decode_result, dict)
                    else [],
                    "language_tags": language_tags,
                    "language_histogram": lang_hist,
                    "language_statistics": lang_stats,
                    "boundary_backend": backend,
                    "encoder_backend": encoder_backend,
                },
                f,
                ensure_ascii=False,
                indent=2,
            )

        save_checkpoint(str(__file__).replace("run_demo.py", "checkpoint.json"), ait.state_dict())
        print("Integrated demo finished. Actions picked:", [e["chosen_action"] for e in log["steps"]])
    finally:
        if owns_writer and hasattr(writer, "close"):
            writer.close()


def main(profile: bool = True) -> None:
    with _profiled_run(profile) as profile_artifacts:
        _run()
        if profile_artifacts is not None:
            print(
                "cProfile stats written to:",
                f" {profile_artifacts['stats']} (raw)",
                f" {profile_artifacts['report']} (top 50)",
            )
            memory_path = profile_artifacts.get("memory")
            if memory_path is not None:
                print(
                    "Memory profile written to:",
                    f" {memory_path} (top 25 cumulative)",
                )


if __name__ == "__main__":
    main()<|MERGE_RESOLUTION|>--- conflicted
+++ resolved
@@ -310,14 +310,9 @@
 
         profiler.dump_stats(profile_raw_path)
         profile_buffer = io.StringIO()
-<<<<<<< HEAD
         pstats.Stats(profiler, stream=profile_buffer).strip_dirs().sort_stats("cumulative").print_stats(25)
         profile_path = Path(str(__file__).replace("run_demo.py", "encode_profile.txt"))
         with profile_path.open("w", encoding="utf-8") as profile_file:
-=======
-        Stats(profiler, stream=profile_buffer).strip_dirs().sort_stats("cumulative").print_stats(25)
-        with profile_report_path.open("w", encoding="utf-8") as profile_file:
->>>>>>> 9f638076
             profile_file.write(profile_buffer.getvalue())
 
         top_stats = snapshot.statistics("lineno")[:10]
