--- conflicted
+++ resolved
@@ -1,16 +1,8 @@
 import cProfile
-<<<<<<< HEAD
 import json
 import pstats
 import time
 from contextlib import contextmanager
-=======
-import io
-import json
-import pstats
-import time
-from collections import defaultdict
->>>>>>> 87a76711
 from datetime import datetime
 from pathlib import Path
 from typing import Dict, Generator, List, Optional
@@ -106,20 +98,9 @@
 
 def _run(writer: Optional[_ScalarLogWriter] = None) -> None:
     ait = OnePassAIT(latent_dim=24, seed=4242)
-<<<<<<< HEAD
     owns_writer = writer is None
     if writer is None:
         writer = _summary_writer()
-=======
-    writer = _summary_writer()
-    scalar_steps: dict[str, int] = defaultdict(int)
-
-    def log_scalar(tag: str, value: float, *, step: int | None = None) -> None:
-        if step is None:
-            step = scalar_steps[tag]
-            scalar_steps[tag] += 1
-        writer.add_scalar(tag, value, step)
->>>>>>> 87a76711
     try:
         writer.add_scalar(
             "backends/stub_accelerated",
@@ -152,16 +133,10 @@
         encoder_backend = train_summary.get("encoder_backend") if isinstance(train_summary, dict) else None
         available_devices = train_summary.get("available_devices", {}) if isinstance(train_summary, dict) else {}
         if backend:
-<<<<<<< HEAD
             writer.add_scalar(
                 "backends/boundary_jit",
                 1.0 if str(backend).startswith(("julia", "compiled")) else 0.0,
                 global_step=0,
-=======
-            log_scalar(
-                "backends/boundary_jit",
-                1.0 if str(backend).startswith(("julia", "compiled")) else 0.0,
->>>>>>> 87a76711
             )
             print("Boundary backend:", backend)
         if available_devices:
@@ -174,20 +149,14 @@
                     for dev in devs
                 )
                 else 0.0,
-<<<<<<< HEAD
                 global_step=0,
-=======
->>>>>>> 87a76711
             )
             print("Backend device inventory:", available_devices)
         if encoder_backend:
             log_scalar(
                 "backends/encoder_external",
                 1.0 if str(encoder_backend).startswith(("julia", "r")) else 0.0,
-<<<<<<< HEAD
                 global_step=0,
-=======
->>>>>>> 87a76711
             )
             print("Encoder backend:", encoder_backend)
         encoder_devices = []
@@ -200,7 +169,6 @@
         train_segments: List[List[str]] = []
         if isinstance(train_summary, dict):
             if "cache_sequences" in train_summary:
-<<<<<<< HEAD
                 writer.add_scalar(
                     "boundary/cache_sequences",
                     float(bool(train_summary["cache_sequences"])),
@@ -212,17 +180,6 @@
                     "boundary/cached_sequences",
                     float(train_summary["cached_sequences"]),
                     global_step=0,
-=======
-                log_scalar(
-                    "boundary/cache_sequences",
-                    float(bool(train_summary["cache_sequences"])),
-                )
-                print("Sequence cache enabled:", bool(train_summary["cache_sequences"]))
-            if "cached_sequences" in train_summary:
-                log_scalar(
-                    "boundary/cached_sequences",
-                    float(train_summary["cached_sequences"]),
->>>>>>> 87a76711
                 )
                 print("Cached sequences used:", train_summary["cached_sequences"])
             train_texts = train_summary.get("dataset_texts", [])
@@ -240,13 +197,8 @@
             else {}
         )
         if hasattr(lang_hist, "items"):
-<<<<<<< HEAD
             for lang, count in lang_hist.items():
                 writer.add_scalar(f"data/language/{lang}", count, global_step=0)
-=======
-            for idx, (lang, count) in enumerate(lang_hist.items()):
-                log_scalar(f"data/language/{lang}", count, step=idx)
->>>>>>> 87a76711
         print("Training language histogram:", lang_hist)
         if hasattr(lang_stats, "items"):
             for lang_idx, (lang, stats) in enumerate(lang_stats.items()):
@@ -256,7 +208,6 @@
                 mean_tokens = stats.get("mean_tokens")
                 mean_cpt = stats.get("mean_chars_per_token")
                 if mean_chars is not None:
-<<<<<<< HEAD
                     writer.add_scalar(
                         f"data/mean_chars/{lang}", float(mean_chars), global_step=0
                     )
@@ -269,24 +220,6 @@
                         f"data/mean_chars_per_token/{lang}",
                         float(mean_cpt),
                         global_step=0,
-=======
-                    log_scalar(
-                        f"data/mean_chars/{lang}",
-                        float(mean_chars),
-                        step=lang_idx,
-                    )
-                if mean_tokens is not None:
-                    log_scalar(
-                        f"data/mean_tokens/{lang}",
-                        float(mean_tokens),
-                        step=lang_idx,
-                    )
-                if mean_cpt is not None:
-                    log_scalar(
-                        f"data/mean_chars_per_token/{lang}",
-                        float(mean_cpt),
-                        step=lang_idx,
->>>>>>> 87a76711
                     )
         print("Training language statistics:", lang_stats)
 
@@ -315,19 +248,12 @@
         start = time.perf_counter()
         for _ in range(bench_iters):
             ait.encode(prompt)
-<<<<<<< HEAD
         bench_time = (time.perf_counter() - start) / bench_iters
         writer.add_scalar("latency/encode_ms", bench_time * 1000, global_step=0)
         if bench_time > 0:
             writer.add_scalar(
                 "latency/encode_throughput_s", 1.0 / bench_time, global_step=0
             )
-=======
-        elapsed = time.perf_counter() - start
-        profiler.disable()
-        bench_time = elapsed / bench_iters
-        log_scalar("latency/encode_ms", bench_time * 1000)
->>>>>>> 87a76711
         print(f"Average encode latency: {bench_time*1000:.2f} ms")
         profile_stream = io.StringIO()
         stats = pstats.Stats(profiler, stream=profile_stream).sort_stats("cumulative")
@@ -338,11 +264,7 @@
         profile_path.write_text(profile_output, encoding="utf-8")
 
         diag: GateDiagnostics = ait.gate_diagnostics()
-<<<<<<< HEAD
         writer.add_scalar("gate/mask_energy", diag.mask_energy, global_step=0)
-=======
-        log_scalar("gate/mask_energy", diag.mask_energy)
->>>>>>> 87a76711
         print("Gate trace preview:", diag.gate_trace[:10])
         print("Attention strength per layer:", [round(v, 3) for v in diag.attention_strength])
 
@@ -353,11 +275,7 @@
             phase_energy = sum(flat_phase) / max(1, len(flat_phase))
         else:
             phase_energy = 0.0
-<<<<<<< HEAD
         writer.add_scalar("phase/mean_energy", phase_energy, global_step=0)
-=======
-        log_scalar("phase/mean_energy", phase_energy)
->>>>>>> 87a76711
 
         policies = ait.policies
         vecs = ait.policy_vecs
