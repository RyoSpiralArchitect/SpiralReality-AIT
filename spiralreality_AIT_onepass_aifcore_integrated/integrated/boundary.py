--- conflicted
+++ resolved
@@ -859,24 +859,14 @@
                 logger.warning("Compiled backend boundary_probs failed; falling back to Python implementation.", exc_info=True)
                 self.compiled_backend = None
         if len(text) <= 1:
-<<<<<<< HEAD
             self._last_backend_used = "numpy"
-=======
-            backend_id = "numpy" if HAS_NUMPY else "stub"
-            self._backend_metadata(backend_id, fallbacks)
->>>>>>> 305387a6
             return np.zeros(0, dtype=float)
         seq = self.build_sequences([text], [[text]])[0]
         logits, _ = self._forward_sequence(seq)
         labels = self._labels_to_int(seq.labels)
         _, _, _, marginals = self._crf_loss(logits, labels)
         probs = [m[1] for m in marginals]
-<<<<<<< HEAD
         self._last_backend_used = "numpy"
-=======
-        backend_id = "numpy" if HAS_NUMPY else "stub"
-        self._backend_metadata(backend_id, fallbacks)
->>>>>>> 305387a6
         return np.array(probs, dtype=float)
 
     def decode(self, text: str) -> Dict[str, object]:
@@ -913,14 +903,8 @@
                 tokens.append(text[start : i + 1])
                 start = i + 1
         tokens.append(text[start:])
-<<<<<<< HEAD
         self._last_backend_used = "numpy"
         return tokens
-=======
-        backend_id = "numpy" if HAS_NUMPY else "stub"
-        meta = self._backend_metadata(backend_id, fallbacks)
-        return {"tokens": tokens, **meta}
->>>>>>> 305387a6
 
     def _select_backend_device(self, preference: Optional[str]) -> None:
         if preference is None:
