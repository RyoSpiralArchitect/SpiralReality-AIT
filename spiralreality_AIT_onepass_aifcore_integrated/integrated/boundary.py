from __future__ import annotations

import json
import logging
import math
import random
import time
from dataclasses import dataclass
from typing import Any, Dict, Iterable, List, Optional, Sequence, Tuple, TYPE_CHECKING

from .boundary_cpp import CompiledStudentHandle, compiled_backend_devices, load_compiled_student
from .boundary_julia import JuliaStudentHandle, julia_backend_devices, load_julia_student
from .np_compat import np
from .phase import PhaseBasisLearner
from .utils import is_cjk, is_kana, is_latin, is_punct, is_space, sigmoid

if TYPE_CHECKING:  # pragma: no cover - type hints only
    from .encoder import SpectralTransformerAdapter


logger = logging.getLogger(__name__)


_CHAR_CLASSES = ["space", "latin", "cjk", "kana", "punct", "digit", "other"]


logger = logging.getLogger(__name__)


def _log_backend_exception(stage: str, backend: str, exc: Exception) -> None:
    payload = {
        "event": "boundary_backend_failure",
        "stage": stage,
        "backend": backend,
        "error": exc.__class__.__name__,
        "message": str(exc),
    }
    logger.exception(json.dumps(payload, ensure_ascii=False))


def _log_backend_selection(stage: str, backend: str, fallbacks: Sequence[str]) -> None:
    payload = {
        "event": "boundary_backend_selection",
        "stage": stage,
        "backend": backend,
        "fallback_chain": list(fallbacks),
    }
    logger.info(json.dumps(payload, ensure_ascii=False))


def _char_category(ch: str) -> int:
    if is_space(ch):
        return 0
    if is_latin(ch):
        return 1
    if is_cjk(ch):
        return 2
    if is_kana(ch):
        return 3
    if is_punct(ch):
        return 4
    if ch.isdigit():
        return 5
    return 6


@dataclass
class BoundarySequence:
    text: str
    categories: np.ndarray
    labels: np.ndarray
    curvature: np.ndarray
    phases: np.ndarray


@dataclass
class StudentTrainingConfig:
    lr: float = 0.05
    epochs: int = 80
    batch_size: int = 2
    reg: float = 1e-4
    crf_lr: float = 0.02
    phase_lr: float = 1.0
    encoder_lr: float = 2e-3
    hidden_dim: int = 24
    emb_dim: int = 16
    window: int = 2
    validation_split: float = 0.15
    patience: int = 6
    dtype: str = "float32"
    max_grad_norm: Optional[float] = 10.0
    cache_sequences: bool = True
    shuffle_train: bool = True
    device_preference: str = "auto"


class BoundaryStudent:
    """Trainable boundary detector with a shallow NN + CRF head."""

    def __init__(self, phase: PhaseBasisLearner, seed: int = 0):
        self.phase = phase
        self.rng = random.Random(seed)
        self.hidden_dim = 24
        self.emb_dim = 16
        self.window = 2
        self.window_dim = self.emb_dim * (self.window * 2)
        self.dtype = np.float32 if hasattr(np, "float32") else float
        self.max_grad_norm: Optional[float] = 10.0
        self._init_parameters()
        self.encoder_adapter: Optional["SpectralTransformerAdapter"] = None
        self.history: List[Dict[str, float]] = []
        self.best_state: Optional[Dict[str, object]] = None
        self._last_backend_used: Optional[str] = None
        self._last_backend_fallbacks: List[str] = []
        self.julia_backend: Optional[JuliaStudentHandle] = load_julia_student()
        if self.julia_backend is not None:
            try:
                self.julia_backend.attach_phase(self.phase)
            except Exception as exc:
                logger.warning(
                    "Disabling Julia boundary backend after attach_phase failure",
                    exc_info=True,
                )
                self.julia_backend = None
        self.compiled_backend: Optional[CompiledStudentHandle] = load_compiled_student()
        if self.compiled_backend is not None:
            try:
                self.compiled_backend.attach_phase(self.phase)
            except Exception as exc:
                logger.warning(
                    "Disabling compiled boundary backend after attach_phase failure",
                    exc_info=True,
                )
                self.compiled_backend = None

    def configure(self, cfg: StudentTrainingConfig) -> None:
        self.hidden_dim = cfg.hidden_dim
        self.emb_dim = cfg.emb_dim
        self.window = cfg.window
        self.window_dim = self.emb_dim * (self.window * 2)
        if cfg.dtype == "float64" and hasattr(np, "float64"):
            self.dtype = np.float64  # type: ignore[assignment]
        else:
            self.dtype = np.float32 if hasattr(np, "float32") else float
        self.max_grad_norm = cfg.max_grad_norm
        self._init_parameters()
        self._select_backend_device(cfg.device_preference)
        if self.julia_backend is not None:
            try:
                self.julia_backend.configure(cfg.__dict__)
            except Exception as exc:
                logger.warning(
                    "Julia boundary backend configure failed; falling back",
                    exc_info=True,
                )
                self.julia_backend = None
        if self.compiled_backend is not None:
            try:
                self.compiled_backend.configure(cfg.__dict__)
            except Exception as exc:
                logger.warning(
                    "Compiled boundary backend configure failed; falling back",
                    exc_info=True,
                )
                self.compiled_backend = None

    def bind_encoder(self, encoder: "SpectralTransformerAdapter") -> None:
        self.encoder_adapter = encoder
        if self.julia_backend is not None:
            try:
                self.julia_backend.attach_encoder(encoder)
            except Exception as exc:
                logger.warning(
                    "Julia boundary backend encoder bind failed; disabling backend",
                    exc_info=True,
                )
                self.julia_backend = None
        if self.compiled_backend is not None:
            try:
                self.compiled_backend.attach_encoder(encoder)
            except Exception as exc:
                logger.warning(
                    "Compiled boundary backend encoder bind failed; disabling backend",
                    exc_info=True,
                )
                self.compiled_backend = None

    def _backend_metadata(
        self, backend: str, fallbacks: Optional[List[str]] = None, stage: str = "selection"
    ) -> Dict[str, object]:
        meta_fallbacks = list(fallbacks) if fallbacks else []
        self._last_backend_used = backend
        self._last_backend_fallbacks = meta_fallbacks
        _log_backend_selection(stage, backend, meta_fallbacks)
        return {"backend_used": backend, "backend_fallbacks": meta_fallbacks}

    def _init_parameters(self) -> None:
        def rand_vec(size: int, scale: float = 0.1):
            values = [self.rng.uniform(-scale, scale) for _ in range(size)]
            return np.array(values, dtype=self.dtype)

        num_classes = len(_CHAR_CLASSES)
        self.embeddings = np.stack([rand_vec(self.emb_dim, 0.2) for _ in range(num_classes)], axis=0)
        self.W_window = np.stack([rand_vec(self.window_dim, 0.1) for _ in range(self.hidden_dim)], axis=0)
        self.b_window = np.zeros(self.hidden_dim, dtype=self.dtype)
        self.W_out = rand_vec(self.hidden_dim, 0.1)
        self.b_out = 0.0
        self.gate_w = rand_vec(3, 0.05)
        self.gate_b = 0.0
        self.transitions = np.zeros((2, 2), dtype=self.dtype)

    # ------------------------------------------------------------------
    # Dataset construction helpers
    # ------------------------------------------------------------------
    def build_sequences(self, texts: Sequence[str], segments: Sequence[Sequence[str]]) -> List[BoundarySequence]:
        return [self._build_sequence(text, seg) for text, seg in zip(texts, segments)]

    def _build_sequence(self, text: str, seg: Sequence[str]) -> BoundarySequence:
        categories = np.array([_char_category(ch) for ch in text], dtype=int)
        labels = np.array(self._segments_to_boundaries(text, seg), dtype=int)
        curvature_raw = self.phase.curvature(text)
        curvature = np.array(
            curvature_raw.to_list() if hasattr(curvature_raw, "to_list") else list(curvature_raw),
            dtype=self.dtype,
        )
        phases = np.array([self.phase.phase_triplet(ch) for ch in text], dtype=self.dtype)
        return BoundarySequence(
            text=text,
            categories=categories,
            labels=labels,
            curvature=curvature,
            phases=phases,
        )

    def _segments_to_boundaries(self, text: str, seg: Sequence[str]) -> List[int]:
        cuts = set()
        idx = 0
        for tok in seg:
            idx += len(tok)
            if idx < len(text):
                cuts.add(idx)
        return [1 if (i + 1) in cuts else 0 for i in range(len(text) - 1)]

    def _labels_to_int(self, labels: Sequence[int]) -> List[int]:
        if hasattr(labels, "tolist"):
            raw = labels.tolist()
        else:
            raw = list(labels)
        return [int(round(float(v))) for v in raw]

    # ------------------------------------------------------------------
    # Forward utilities
    # ------------------------------------------------------------------
    def _window_indices(self, idx: int, length: int) -> List[int]:
        indices: List[int] = []
        for offset in range(-self.window + 1, 1):
            pos = idx + offset
            if pos < 0:
                indices.append(-1)
            else:
                indices.append(min(pos, length - 1))
        for offset in range(1, self.window + 1):
            pos = idx + offset
            if pos >= length:
                indices.append(length - 1)
            else:
                indices.append(pos)
        return indices

    def _window_vector(self, embeddings: np.ndarray, indices: List[int]) -> np.ndarray:
        if len(indices) == 0:
            return np.zeros(0, dtype=self.dtype)
        if hasattr(embeddings, "shape"):
            window = np.zeros((len(indices), self.emb_dim), dtype=self.dtype)
            for pos, idx in enumerate(indices):
                if 0 <= idx < embeddings.shape[0]:
                    window[pos] = embeddings[int(idx)]
            return np.reshape(window, (len(indices) * self.emb_dim,))
        vec: List[float] = []
        for idx in indices:
            if idx < 0 or idx >= len(embeddings):
                vec.extend([0.0] * self.emb_dim)
            else:
                vec.extend(embeddings[idx])
        return np.array(vec, dtype=self.dtype)

    def _gate_features(self, seq: BoundarySequence, idx: int) -> np.ndarray:
        curv = seq.curvature
        phases = seq.phases
        left_phase = float(phases[idx][0]) if idx < len(phases) else 0.0
        right_phase = float(phases[idx + 1][1]) if idx + 1 < len(phases) else float(phases[-1][1])
        curv_left = float(curv[idx]) if idx < len(curv) else 0.0
        curv_right = float(curv[idx + 1]) if idx + 1 < len(curv) else float(curv[-1])
        phase_feature = math.sin(left_phase - right_phase)
        curv_feature = math.tanh(0.5 * (curv_left + curv_right))
        return np.array([phase_feature, curv_feature, 1.0], dtype=self.dtype)

    def _linear_forward(self, window_vec: np.ndarray) -> np.ndarray:
        vec = window_vec if hasattr(window_vec, "shape") else np.array(window_vec, dtype=self.dtype)
        return self.W_window @ vec + self.b_window

    def _forward_sequence(self, seq: BoundarySequence) -> Tuple[List[float], List[Dict[str, object]]]:
        length = len(seq.categories)
        embeddings = np.zeros((length, self.emb_dim), dtype=self.dtype)
        for i, cat in enumerate(seq.categories):
            embeddings[i] = self.embeddings[int(cat)]
        caches: List[Dict[str, object]] = []
        logits: List[float] = []
        for idx in range(len(seq.labels)):
            indices = self._window_indices(idx, len(embeddings))
            window_vec = self._window_vector(embeddings, indices)
            pre = self._linear_forward(window_vec)
            hidden = np.tanh(pre) if hasattr(np, "tanh") else np.array([math.tanh(float(v)) for v in pre], dtype=self.dtype)
            gate_feats = self._gate_features(seq, idx)
            core = float(np.dot(self.W_out, hidden)) + self.b_out
            gate_score = float(np.dot(self.gate_w, gate_feats)) + self.gate_b
            logits.append(core + gate_score)
            caches.append(
                {
                    "indices": indices,
                    "window": window_vec,
                    "pre": pre,
                    "hidden": hidden,
                    "gate_feats": gate_feats,
                }
            )
        return logits, caches

    # ------------------------------------------------------------------
    # CRF helpers
    # ------------------------------------------------------------------
    def _logsumexp(self, values: Iterable[float]) -> float:
        vals = list(values)
        m = max(vals)
        if m == float("-inf"):
            return m
        return m + math.log(sum(math.exp(v - m) for v in vals))

    def _crf_loss(self, logits: List[float], labels: List[int]) -> Tuple[float, List[float], List[List[float]], List[List[float]]]:
        length = len(logits)
        if length == 0:
            return 0.0, [], [[0.0, 0.0], [0.0, 0.0]], []
        emit = [[0.0 for _ in range(length)], [logits[i] for i in range(length)]]
        trans = self.transitions
        alpha = [[0.0, 0.0] for _ in range(length)]
        alpha[0][0] = emit[0][0]
        alpha[0][1] = emit[1][0]
        for i in range(1, length):
            for state in (0, 1):
                scores = [alpha[i - 1][prev] + trans[prev][state] for prev in (0, 1)]
                alpha[i][state] = emit[state][i] + self._logsumexp(scores)
        log_z = self._logsumexp(alpha[-1])

        score = emit[labels[0]][0]
        for i in range(1, length):
            score += emit[labels[i]][i] + trans[labels[i - 1]][labels[i]]
        nll = log_z - score

        beta = [[0.0, 0.0] for _ in range(length)]
        beta[-1][0] = 0.0
        beta[-1][1] = 0.0
        for i in range(length - 2, -1, -1):
            for state in (0, 1):
                scores = [
                    trans[state][next_state]
                    + emit[next_state][i + 1]
                    + beta[i + 1][next_state]
                    for next_state in (0, 1)
                ]
                beta[i][state] = self._logsumexp(scores)

        grad_logits = [0.0 for _ in range(length)]
        marginals: List[List[float]] = []
        for i in range(length):
            gamma0 = alpha[i][0] + beta[i][0] - log_z
            gamma1 = alpha[i][1] + beta[i][1] - log_z
            p0 = math.exp(gamma0)
            p1 = math.exp(gamma1)
            grad_logits[i] = p1 - labels[i]
            marginals.append([p0, p1])

        grad_trans = [[0.0, 0.0], [0.0, 0.0]]
        for i in range(1, length):
            for prev in (0, 1):
                for state in (0, 1):
                    xi = (
                        alpha[i - 1][prev]
                        + trans[prev][state]
                        + emit[state][i]
                        + beta[i][state]
                        - log_z
                    )
                    grad_trans[prev][state] += math.exp(xi)
        for i in range(1, length):
            grad_trans[labels[i - 1]][labels[i]] -= 1.0
        grad_logits_arr = np.array(grad_logits, dtype=self.dtype)
        grad_trans_arr = np.array(grad_trans, dtype=self.dtype)
        marginals_arr = [np.array(m, dtype=self.dtype) for m in marginals]
        return nll, grad_logits_arr, grad_trans_arr, marginals_arr

    # ------------------------------------------------------------------
    # Training
    # ------------------------------------------------------------------
    def _split_indices(self, total: int, validation_split: float) -> Tuple[List[int], List[int]]:
        if total <= 1 or validation_split <= 0.0:
            return list(range(total)), []
        indices = list(range(total))
        self.rng.shuffle(indices)
        train_count = int(total * (1.0 - validation_split))
        if train_count <= 0:
            train_count = 1
        if train_count >= total:
            train_count = total - 1
        train_idx = indices[:train_count]
        val_idx = indices[train_count:]
        return train_idx, val_idx

    def train(
        self,
        texts: Sequence[str],
        segments: Sequence[Sequence[str]],
        cfg: Optional[StudentTrainingConfig] = None,
    ) -> Dict[str, object]:
        cfg = cfg or StudentTrainingConfig()
        fallbacks: List[str] = []
        if self.julia_backend is not None:
            cfg_dict = dict(cfg.__dict__)
            try:
                self._select_backend_device(cfg.device_preference)
                summary = self.julia_backend.train(texts, segments, cfg_dict)
                if isinstance(summary, dict):
                    self.history = list(summary.get("history", []))
                    backend_id = f"julia:{self.julia_backend.device}"
                    meta = self._backend_metadata(backend_id, fallbacks)
                    summary.setdefault("backend", backend_id)
                    summary.setdefault("available_devices", self.backend_inventory())
                    summary.setdefault("backend_used", meta["backend_used"])
                    if meta["backend_fallbacks"]:
                        summary.setdefault("backend_fallbacks", meta["backend_fallbacks"])
                return summary
            except Exception:
                backend_id = f"julia:{getattr(self.julia_backend, 'device', 'unknown')}"
                fallbacks.append(backend_id)
                logger.warning("Julia backend training failed, falling back to alternative implementation.", exc_info=True)
                self.julia_backend = None
        if self.compiled_backend is not None:
            cfg_dict = dict(cfg.__dict__)
            try:
                self._select_backend_device(cfg.device_preference)
                summary = self.compiled_backend.train(texts, segments, cfg_dict)
                if isinstance(summary, dict):
                    self.history = list(summary.get("history", []))
                    backend_id = f"compiled:{self.compiled_backend.device}"
                    meta = self._backend_metadata(backend_id, fallbacks)
                    summary.setdefault("backend", backend_id)
                    summary.setdefault("available_devices", self.backend_inventory())
                    summary.setdefault("backend_used", meta["backend_used"])
                    if meta["backend_fallbacks"]:
                        summary.setdefault("backend_fallbacks", meta["backend_fallbacks"])
                return summary
            except Exception:
                backend_id = f"compiled:{getattr(self.compiled_backend, 'device', 'unknown')}"
                fallbacks.append(backend_id)
                # Fallback to pure NumPy implementation if compiled backend fails.
                logger.warning("Compiled backend training failed, reverting to pure Python implementation.", exc_info=True)
                self.compiled_backend = None
        self.configure(cfg)
        texts_list = list(texts)
        segments_list = [list(seg) for seg in segments]
        dataset_size = min(len(texts_list), len(segments_list))
        if dataset_size == 0:
            self.history = []
            backend = (
                f"julia:{self.julia_backend.device}"
                if self.julia_backend is not None
                else (
                    f"compiled:{self.compiled_backend.device}"
                    if self.compiled_backend is not None
                    else "numpy"
                )
            )
            meta = self._backend_metadata(backend, fallbacks)
            summary: Dict[str, object] = {
                "train_sequences": 0,
                "val_sequences": 0,
                "train_tokens": 0,
                "train_seconds": 0.0,
                "tokens_per_second": 0.0,
                "history": [],
                "backend": backend,
                "backend_used": backend,
                "dtype": getattr(self.dtype, "name", getattr(self.dtype, "__name__", str(self.dtype))),
                "cache_sequences": bool(cfg.cache_sequences),
                "shuffle_train": bool(cfg.shuffle_train),
                "cached_sequences": 0,
                "available_devices": self.backend_inventory(),
                "backend_used": meta["backend_used"],
            }
            if meta["backend_fallbacks"]:
                summary["backend_fallbacks"] = meta["backend_fallbacks"]
            return summary

        train_idx, val_idx = self._split_indices(dataset_size, cfg.validation_split)
        sequence_cache: Dict[int, BoundarySequence] = {}

        def get_sequence(idx: int) -> BoundarySequence:
            if cfg.cache_sequences and idx in sequence_cache:
                return sequence_cache[idx]
            seq = self._build_sequence(texts_list[idx], segments_list[idx])
            if cfg.cache_sequences:
                sequence_cache[idx] = seq
            return seq

        val_seqs = [get_sequence(idx) for idx in val_idx]
        token_cache: Dict[int, int] = {}

        def seq_token_count(idx: int) -> int:
            if idx in token_cache:
                return token_cache[idx]
            seq = get_sequence(idx)
            tokens = int(len(seq.labels)) + 1
            token_cache[idx] = tokens
            return tokens

        train_tokens = sum(seq_token_count(idx) for idx in train_idx)
        best_val = float("inf")
        patience = 0
        history: List[Dict[str, float]] = []
        start_time = time.perf_counter()
        for epoch in range(cfg.epochs):
            if cfg.shuffle_train:
                self.rng.shuffle(train_idx)
            accum = self._zero_grad()
            batch_count = 0
            total_loss = 0.0
            for idx in train_idx:
                seq = get_sequence(idx)
                loss, grads, marginals = self._sequence_gradients(seq, cfg)
                total_loss += loss
                self._accumulate(accum, grads)
                batch_count += 1
                if batch_count % cfg.batch_size == 0:
                    self._apply_gradients(accum, cfg, cfg.batch_size)
                    accum = self._zero_grad()
            if batch_count % cfg.batch_size != 0:
                self._apply_gradients(accum, cfg, batch_count % cfg.batch_size)
            train_count = max(1, len(train_idx))
            metrics = {"epoch": float(epoch + 1), "train_loss": float(total_loss / train_count)}
            if val_seqs:
                val_loss, val_f1 = self.evaluate(val_seqs)
                metrics.update({"val_loss": val_loss, "val_f1": val_f1})
                if val_loss + 1e-6 < best_val:
                    best_val = val_loss
                    patience = 0
                    self.best_state = self._capture_state()
                else:
                    patience += 1
                    if patience >= cfg.patience:
                        history.append(metrics)
                        break
            history.append(metrics)
        if self.best_state is not None:
            self._restore_state(self.best_state)
        self.history = history
        elapsed = max(1e-9, time.perf_counter() - start_time)
        summary: Dict[str, object] = {
            "train_sequences": len(train_idx),
            "history": history,
            "train_tokens": train_tokens,
            "train_seconds": elapsed,
            "tokens_per_second": train_tokens / elapsed if train_tokens else 0.0,
            "backend": (
                f"julia:{self.julia_backend.device}"
                if self.julia_backend is not None
                else (f"compiled:{self.compiled_backend.device}" if self.compiled_backend is not None else "numpy")
            ),
            "dtype": getattr(self.dtype, "name", getattr(self.dtype, "__name__", str(self.dtype))),
            "cache_sequences": bool(cfg.cache_sequences),
            "shuffle_train": bool(cfg.shuffle_train),
            "cached_sequences": len(sequence_cache) if cfg.cache_sequences else 0,
            "available_devices": self.backend_inventory(),
            "device_preference": cfg.device_preference,
        }
        meta = self._backend_metadata(str(summary["backend"]), fallbacks)
        summary.setdefault("backend_used", meta["backend_used"])
        if meta["backend_fallbacks"] and "backend_fallbacks" not in summary:
            summary["backend_fallbacks"] = meta["backend_fallbacks"]
        if val_seqs:
            summary["val_sequences"] = len(val_seqs)
            summary["val_tokens"] = sum(int(len(seq.labels)) + 1 for seq in val_seqs)
            last = history[-1]
            if "val_loss" in last:
                summary["val_loss"] = last["val_loss"]
                summary["val_f1"] = last["val_f1"]
        backend_used = summary.get("backend")
        if isinstance(backend_used, str):
            self._last_backend_used = backend_used
        summary.setdefault("backend_used", self._last_backend_used)
        return summary

    def _zero_grad(self) -> Dict[str, object]:
        num_classes = len(self.embeddings)
        return {
            "embeddings": np.zeros((num_classes, self.emb_dim), dtype=self.dtype),
            "W_window": np.zeros((self.hidden_dim, self.window_dim), dtype=self.dtype),
            "b_window": np.zeros(self.hidden_dim, dtype=self.dtype),
            "W_out": np.zeros(self.hidden_dim, dtype=self.dtype),
            "b_out": 0.0,
            "gate_w": np.zeros(len(self.gate_w), dtype=self.dtype),
            "gate_b": 0.0,
            "transitions": np.zeros((2, 2), dtype=self.dtype),
        }

    def _sequence_gradients(
        self, seq: BoundarySequence, cfg: StudentTrainingConfig
    ) -> Tuple[float, Dict[str, object], List[np.ndarray]]:
        logits, caches = self._forward_sequence(seq)
        label_list = self._labels_to_int(seq.labels)
        loss, grad_logits, grad_trans, marginals = self._crf_loss(logits, label_list)
        grads = self._zero_grad()
        embed_grads = np.zeros((len(seq.categories), self.emb_dim), dtype=self.dtype)
        for i, cache in enumerate(caches):
            grad_logit = float(grad_logits[i])
            hidden = cache["hidden"]
            pre = cache["pre"]
            window_vec = cache["window"]
            indices = cache["indices"]
            gate_feats = cache["gate_feats"]

            grads["gate_w"] += grad_logit * gate_feats
            grads["gate_b"] += grad_logit
            self.phase.apply_error(seq.text, i, grad_logit, scale=cfg.phase_lr)

            grads["W_out"] += grad_logit * hidden
            grads["b_out"] += grad_logit

            grad_hidden = grad_logit * self.W_out
            hidden_sq = hidden * hidden if hasattr(hidden, "__mul__") else np.array([float(h) ** 2 for h in hidden])
            grad_pre = grad_hidden * (1.0 - hidden_sq)
            grads["b_window"] += grad_pre
            grads["W_window"] += np.outer(grad_pre, window_vec)
            grad_window = self.W_window.T @ grad_pre
            grad_window_matrix = np.reshape(grad_window, (len(indices), self.emb_dim))
            for pos, char_idx in enumerate(indices):
                if 0 <= char_idx < embed_grads.shape[0]:
                    embed_grads[int(char_idx)] += grad_window_matrix[pos]

        for pos, cat in enumerate(seq.categories):
            grads["embeddings"][int(cat)] += embed_grads[pos]

        grads["transitions"] += grad_trans

        if self.encoder_adapter is not None:
            gate_targets = self._char_gate_targets(label_list, marginals)
            base_gate = [sigmoid(float(c)) for c in (seq.curvature.tolist() if hasattr(seq.curvature, "tolist") else seq.curvature)]
            self.encoder_adapter.tune_from_boundary(base_gate, gate_targets, lr=cfg.encoder_lr)

        loss += 0.5 * cfg.reg * self._l2_norm()
        return float(loss), grads, marginals

    def _char_gate_targets(self, labels: List[int], marginals: List[List[float]]) -> List[float]:
        length = len(labels) + 1
        targets = [0.0 for _ in range(length)]
        preds = [m[1] for m in marginals]
        for i, label in enumerate(labels):
            if label >= 0.5:
                targets[i] = max(targets[i], 1.0)
                targets[i + 1] = max(targets[i + 1], 1.0)
            else:
                val = preds[i]
                targets[i] = max(targets[i], val)
                targets[i + 1] = max(targets[i + 1], val)
        return targets

    def _l2_norm(self) -> float:
        total = 0.0
        total += float(np.sum(self.W_window * self.W_window))
        total += float(np.sum(self.W_out * self.W_out))
        total += float(np.sum(self.gate_w * self.gate_w))
        total += float(np.sum(self.embeddings * self.embeddings))
        return total

    def _accumulate(self, accum: Dict[str, object], grads: Dict[str, object]) -> None:
        accum["embeddings"] += grads["embeddings"]
        accum["W_window"] += grads["W_window"]
        accum["b_window"] += grads["b_window"]
        accum["W_out"] += grads["W_out"]
        accum["b_out"] += grads["b_out"]
        accum["gate_w"] += grads["gate_w"]
        accum["gate_b"] += grads["gate_b"]
        accum["transitions"] += grads["transitions"]

    def _apply_gradients(self, grads: Dict[str, object], cfg: StudentTrainingConfig, batch_size: int) -> None:
        base_scale = cfg.lr / max(1, batch_size)
        grad_scale = 1.0
        if cfg.max_grad_norm:
            norm = self._grad_norm(grads)
            if norm > cfg.max_grad_norm:
                grad_scale = cfg.max_grad_norm / (norm + 1e-9)
        scale = base_scale * grad_scale
        crf_scale = cfg.crf_lr * grad_scale

        self.embeddings -= scale * (grads["embeddings"] + cfg.reg * self.embeddings)
        self.W_window -= scale * (grads["W_window"] + cfg.reg * self.W_window)
        self.b_window -= scale * grads["b_window"]
        self.W_out -= scale * (grads["W_out"] + cfg.reg * self.W_out)
        self.b_out -= scale * grads["b_out"]
        self.gate_w -= scale * (grads["gate_w"] + cfg.reg * self.gate_w)
        self.gate_b -= scale * grads["gate_b"]
        self.transitions -= crf_scale * (grads["transitions"] + cfg.reg * self.transitions)

    def _grad_norm(self, grads: Dict[str, object]) -> float:
        total = 0.0
        total += float(np.sum(grads["embeddings"] * grads["embeddings"]))
        total += float(np.sum(grads["W_window"] * grads["W_window"]))
        total += float(np.sum(grads["b_window"] * grads["b_window"]))
        total += float(np.sum(grads["W_out"] * grads["W_out"]))
        total += float(np.sum(grads["gate_w"] * grads["gate_w"]))
        total += float(np.sum(grads["transitions"] * grads["transitions"]))
        total += float(grads["b_out"] ** 2)
        total += float(grads["gate_b"] ** 2)
        return math.sqrt(total)

    def _capture_state(self) -> Dict[str, object]:
        return {
            "embeddings": self.embeddings.tolist() if hasattr(self.embeddings, "tolist") else [row[:] for row in self.embeddings],
            "W_window": self.W_window.tolist() if hasattr(self.W_window, "tolist") else [row[:] for row in self.W_window],
            "b_window": self.b_window.tolist() if hasattr(self.b_window, "tolist") else self.b_window[:],
            "W_out": self.W_out.tolist() if hasattr(self.W_out, "tolist") else self.W_out[:],
            "b_out": self.b_out,
            "gate_w": self.gate_w.tolist() if hasattr(self.gate_w, "tolist") else self.gate_w[:],
            "gate_b": self.gate_b,
            "transitions": self.transitions.tolist() if hasattr(self.transitions, "tolist") else [row[:] for row in self.transitions],
        }

    def _restore_state(self, state: Dict[str, object]) -> None:
        self.embeddings = np.array(state["embeddings"], dtype=self.dtype)
        self.W_window = np.array(state["W_window"], dtype=self.dtype)
        self.b_window = np.array(state["b_window"], dtype=self.dtype)
        self.W_out = np.array(state["W_out"], dtype=self.dtype)
        self.b_out = float(state["b_out"])
        self.gate_w = np.array(state["gate_w"], dtype=self.dtype)
        self.gate_b = float(state["gate_b"])
        self.transitions = np.array(state["transitions"], dtype=self.dtype)

    def export_state(self) -> Dict[str, object]:
        state = self._capture_state()
        if self.julia_backend is not None:
            try:
                state["_julia"] = {
                    "backend": self.julia_backend.backend,
                    "device": self.julia_backend.device,
                    "state": self.julia_backend.export_state(),
                }
            except Exception as exc:
                logger.warning(
                    "Failed to export Julia boundary backend state", exc_info=True
                )
        if self.compiled_backend is not None:
            try:
                state["_compiled"] = {
                    "device": self.compiled_backend.device,
                    "state": self.compiled_backend.export_state(),
                }
            except Exception as exc:
                logger.warning(
                    "Failed to export compiled boundary backend state", exc_info=True
                )
        return state

    def load_state(self, state: Dict[str, object]) -> None:
        compiled_state = state.get("_compiled") if isinstance(state, dict) else None
        julia_state = state.get("_julia") if isinstance(state, dict) else None
        base = dict(state) if isinstance(state, dict) else state
        if isinstance(base, dict) and "_compiled" in base:
            base = dict(base)
            base.pop("_compiled", None)
        if isinstance(base, dict) and "_julia" in base:
            base = dict(base)
            base.pop("_julia", None)
        self._restore_state(base)
        if julia_state and self.julia_backend is not None:
            try:
                self.julia_backend.load_state(julia_state.get("state", {}))
            except Exception as exc:
                logger.warning(
                    "Failed to load Julia boundary backend state; disabling backend",
                    exc_info=True,
                )
                self.julia_backend = None
        if compiled_state and self.compiled_backend is not None:
            try:
                self.compiled_backend.load_state(compiled_state.get("state", {}))
            except Exception as exc:
                logger.warning(
                    "Failed to load compiled boundary backend state; disabling backend",
                    exc_info=True,
                )
                self.compiled_backend = None

    # ------------------------------------------------------------------
    # Evaluation and inference
    # ------------------------------------------------------------------
    def evaluate(self, sequences: Sequence[BoundarySequence]) -> Tuple[float, float]:
        total_loss = 0.0
        total_tp = total_fp = total_fn = 0
        for seq in sequences:
            logits, _ = self._forward_sequence(seq)
            labels = self._labels_to_int(seq.labels)
            loss, _, _, marginals = self._crf_loss(logits, labels)
            total_loss += loss
            preds = self._viterbi(logits)
            tp, fp, fn = self._boundary_confusion(preds, labels)
            total_tp += tp
            total_fp += fp
            total_fn += fn
        precision = total_tp / (total_tp + total_fp + 1e-8)
        recall = total_tp / (total_tp + total_fn + 1e-8)
        f1 = 0.0 if precision + recall == 0 else 2 * precision * recall / (precision + recall)
        return total_loss / max(1, len(sequences)), f1

    def _boundary_confusion(self, preds: List[int], labels: List[int]) -> Tuple[int, int, int]:
        tp = fp = fn = 0
        for p, y in zip(preds, labels):
            if p == 1 and y == 1:
                tp += 1
            elif p == 1 and y == 0:
                fp += 1
            elif p == 0 and y == 1:
                fn += 1
        return tp, fp, fn

    def _viterbi(self, logits: List[float]) -> List[int]:
        length = len(logits)
        if length == 0:
            return []
        trans = self.transitions
        emit = [[0.0 for _ in range(length)], [logits[i] for i in range(length)]]
        dp = [[float("-inf"), float("-inf")] for _ in range(length)]
        back: List[List[int]] = [[0, 0] for _ in range(length)]
        dp[0][0] = emit[0][0]
        dp[0][1] = emit[1][0]
        for i in range(1, length):
            for state in (0, 1):
                best_score = float("-inf")
                best_prev = 0
                for prev in (0, 1):
                    trans_val = trans[prev][state]
                    score = dp[i - 1][prev] + (float(trans_val) if hasattr(trans_val, "__float") else trans_val)
                    if score > best_score:
                        best_score = score
                        best_prev = prev
                dp[i][state] = best_score + emit[state][i]
                back[i][state] = best_prev
        last_state = 1 if dp[-1][1] > dp[-1][0] else 0
        out = [0 for _ in range(length)]
        out[-1] = last_state
        for i in range(length - 1, 0, -1):
            out[i - 1] = back[i][out[i]]
        return out

    def boundary_probs(self, text: str) -> np.ndarray:
        fallbacks: List[str] = []
        if self.julia_backend is not None:
            try:
                result = self.julia_backend.boundary_probs(text)
                backend_id = f"julia:{self.julia_backend.device}"
                self._backend_metadata(backend_id, fallbacks, stage="boundary_probs")
                return result
            except Exception as exc:
                backend_id = f"julia:{getattr(self.julia_backend, 'device', 'unknown')}"
                fallbacks.append(backend_id)
                _log_backend_exception("boundary_probs", backend_id, exc)
                self.julia_backend = None
        if self.compiled_backend is not None:
            try:
                result = self.compiled_backend.boundary_probs(text)
                backend_id = f"compiled:{self.compiled_backend.device}"
                self._backend_metadata(backend_id, fallbacks, stage="boundary_probs")
                return result
            except Exception as exc:
                backend_id = f"compiled:{getattr(self.compiled_backend, 'device', 'unknown')}"
                fallbacks.append(backend_id)
                _log_backend_exception("boundary_probs", backend_id, exc)
                self.compiled_backend = None
        if len(text) <= 1:
            self._backend_metadata("python", fallbacks, stage="boundary_probs")
            return np.zeros(0, dtype=float)
        seq = self.build_sequences([text], [[text]])[0]
        logits, _ = self._forward_sequence(seq)
        labels = self._labels_to_int(seq.labels)
        _, _, _, marginals = self._crf_loss(logits, labels)
        probs = [m[1] for m in marginals]
        self._backend_metadata("python", fallbacks, stage="boundary_probs")
        return np.array(probs, dtype=float)

    def decode(self, text: str) -> Dict[str, object]:
        fallbacks: List[str] = []
        if self.julia_backend is not None:
            try:
                tokens = list(self.julia_backend.decode(text))
                backend_id = f"julia:{self.julia_backend.device}"
                meta = self._backend_metadata(backend_id, fallbacks, stage="decode")
                return {"tokens": tokens, **meta}
            except Exception as exc:
                backend_id = f"julia:{getattr(self.julia_backend, 'device', 'unknown')}"
                fallbacks.append(backend_id)
<<<<<<< HEAD
                logger.exception(
                    "Julia backend decode failed; trying alternative backend.",
                    extra={"backend": backend_id, "event": "boundary_backend_failure"},
                )
=======
                _log_backend_exception("decode", backend_id, exc)
>>>>>>> ad69d04b
                self.julia_backend = None
        if self.compiled_backend is not None:
            try:
                tokens = list(self.compiled_backend.decode(text))
                backend_id = f"compiled:{self.compiled_backend.device}"
                meta = self._backend_metadata(backend_id, fallbacks, stage="decode")
                return {"tokens": tokens, **meta}
            except Exception as exc:
                backend_id = f"compiled:{getattr(self.compiled_backend, 'device', 'unknown')}"
                fallbacks.append(backend_id)
<<<<<<< HEAD
                logger.exception(
                    "Compiled backend decode failed; reverting to Python implementation.",
                    extra={"backend": backend_id, "event": "boundary_backend_failure"},
                )
=======
                _log_backend_exception("decode", backend_id, exc)
>>>>>>> ad69d04b
                self.compiled_backend = None
        seq = self.build_sequences([text], [[text]])[0]
        logits, _ = self._forward_sequence(seq)
        labels = self._viterbi(logits)
        tokens: List[str] = []
        start = 0
        for i, label in enumerate(labels):
            if label == 1:
                tokens.append(text[start : i + 1])
                start = i + 1
        tokens.append(text[start:])
<<<<<<< HEAD
        meta = self._backend_metadata("python", fallbacks)
=======
        meta = self._backend_metadata("python", fallbacks, stage="decode")
>>>>>>> ad69d04b
        return {"tokens": tokens, **meta}

    def _select_backend_device(self, preference: Optional[str]) -> None:
        if preference is None:
            return
        pref = preference.lower()
        handles: List[Tuple[str, Optional[Any]]] = [
            ("julia", self.julia_backend),
            ("compiled", self.compiled_backend),
        ]
        for _, handle in handles:
            if handle is None:
                continue
            target: Optional[str]
            if pref == "auto":
                target = handle.preferred_device()
            else:
                target = pref
            if target:
                try:
                    if handle.to_device(target):
                        continue
                except Exception as exc:
                    backend_name = getattr(handle, "name", handle.__class__.__name__)
                    logger.warning(
                        "Failed to switch %s backend to device '%s'",
                        backend_name,
                        target,
                        exc_info=True,
                    )
                    continue

    def backend_inventory(self) -> Dict[str, List[str]]:
        inventory: Dict[str, List[str]] = {"python": ["cpu"]}
        if self.compiled_backend is not None:
            try:
                inventory["compiled"] = list(self.compiled_backend.available_devices())
            except Exception as exc:
                logger.warning(
                    "Compiled boundary backend device inventory unavailable; using current device",
                    exc_info=True,
                )
                inventory["compiled"] = [self.compiled_backend.device]
        else:
            devices = list(compiled_backend_devices())
            if devices:
                inventory["compiled"] = devices
        if self.julia_backend is not None:
            try:
                inventory["julia"] = list(self.julia_backend.available_devices())
            except Exception as exc:
                logger.warning(
                    "Julia boundary backend device inventory unavailable; using current device",
                    exc_info=True,
                )
                inventory["julia"] = [self.julia_backend.device]
        else:
            devices = list(julia_backend_devices())
            if devices:
                inventory["julia"] = devices
        if self.encoder_adapter is not None and hasattr(self.encoder_adapter, "device_inventory"):
            try:
                inventory["encoder"] = list(self.encoder_adapter.device_inventory())
            except Exception as exc:
                logger.warning(
                    "Encoder adapter device inventory unavailable", exc_info=True
                )
        return inventory

<<<<<<< HEAD
    def backend_metadata(self) -> Dict[str, object]:
=======
    def backend_metadata(self) -> Dict[str, str]:
>>>>>>> ad69d04b
        return {
            "backend_used": self._last_backend_used,
            "backend_fallbacks": list(self._last_backend_fallbacks),
        }<|MERGE_RESOLUTION|>--- conflicted
+++ resolved
@@ -905,14 +905,10 @@
             except Exception as exc:
                 backend_id = f"julia:{getattr(self.julia_backend, 'device', 'unknown')}"
                 fallbacks.append(backend_id)
-<<<<<<< HEAD
                 logger.exception(
                     "Julia backend decode failed; trying alternative backend.",
                     extra={"backend": backend_id, "event": "boundary_backend_failure"},
                 )
-=======
-                _log_backend_exception("decode", backend_id, exc)
->>>>>>> ad69d04b
                 self.julia_backend = None
         if self.compiled_backend is not None:
             try:
@@ -923,14 +919,10 @@
             except Exception as exc:
                 backend_id = f"compiled:{getattr(self.compiled_backend, 'device', 'unknown')}"
                 fallbacks.append(backend_id)
-<<<<<<< HEAD
                 logger.exception(
                     "Compiled backend decode failed; reverting to Python implementation.",
                     extra={"backend": backend_id, "event": "boundary_backend_failure"},
                 )
-=======
-                _log_backend_exception("decode", backend_id, exc)
->>>>>>> ad69d04b
                 self.compiled_backend = None
         seq = self.build_sequences([text], [[text]])[0]
         logits, _ = self._forward_sequence(seq)
@@ -942,11 +934,7 @@
                 tokens.append(text[start : i + 1])
                 start = i + 1
         tokens.append(text[start:])
-<<<<<<< HEAD
         meta = self._backend_metadata("python", fallbacks)
-=======
-        meta = self._backend_metadata("python", fallbacks, stage="decode")
->>>>>>> ad69d04b
         return {"tokens": tokens, **meta}
 
     def _select_backend_device(self, preference: Optional[str]) -> None:
@@ -1016,11 +1004,7 @@
                 )
         return inventory
 
-<<<<<<< HEAD
     def backend_metadata(self) -> Dict[str, object]:
-=======
-    def backend_metadata(self) -> Dict[str, str]:
->>>>>>> ad69d04b
         return {
             "backend_used": self._last_backend_used,
             "backend_fallbacks": list(self._last_backend_fallbacks),
