"""Shared training corpus and segmentation helpers for the demo/tests."""

from __future__ import annotations

from typing import Dict, Iterable, List, Sequence

from .datasets import (
    CORPUS_LICENSE,
    REFLECTIVE_LANGUAGES,
    export_catalog,
    reflective_samples,
    iter_samples,
)

# Keep dash punctuation that should terminate tokens alongside common ASCII/JP punctuation.
_BOUNDARY_PUNCT = ",.;。、「」…！？!?:;—–‒―‑-"
_INTRAWORD_HYPHENS = {"-", "‑", "‐"}

# Python does not treat zero-width spaces as whitespace, so capture them explicitly.
_EXPLICIT_WHITESPACE = {"\u200b", "\ufeff"}


def _is_boundary_punct(ch: str, prev_ch: str, next_ch: str) -> bool:
    """Return ``True`` when ``ch`` should terminate the current segment."""

    if ch not in _BOUNDARY_PUNCT:
        return False

    if ch in _INTRAWORD_HYPHENS:
        if prev_ch.isalnum() and next_ch.isalnum():
            # Treat intra-word hyphen/dash as part of the token instead of
            # emitting it as its own boundary.
            return False
    return True


def _is_boundary_punct(ch: str, prev_ch: str, next_ch: str) -> bool:
    """Return ``True`` when ``ch`` should terminate the current segment."""

    if ch not in _BOUNDARY_PUNCT:
        return False

    if ch in {"-", "‑", "—"}:
        if prev_ch.isalnum() and next_ch.isalnum():
            # Treat intra-word hyphen/dash as part of the token instead of
            # emitting it as its own boundary.
            return False
    return True

_REFLECTIVE_SAMPLES = reflective_samples()

TRAIN_TEXTS: tuple[str, ...] = tuple(sample.text for sample in _REFLECTIVE_SAMPLES)
TRAIN_SEGMENTS: tuple[List[str], ...] = tuple([list(sample.segments) for sample in _REFLECTIVE_SAMPLES])

_SEGMENT_MAP: Dict[str, List[str]] = {
    sample.text: list(sample.segments) for sample in iter_samples()
}


def naive_segments(text: str) -> List[str]:
    """Simple whitespace/punctuation split used across the demo and tests."""

    segments: List[str] = []
    token_buf: List[str] = []
    punct_buf: List[str] = []

    def flush_token() -> None:
        if token_buf:
            token = "".join(token_buf).strip()
            if token:
                segments.append(token)
            token_buf.clear()

    def flush_punct() -> None:
        if punct_buf:
            segments.append("".join(punct_buf))
            punct_buf.clear()

    last_index = len(text) - 1
    for idx, ch in enumerate(text):
        prev_ch = text[idx - 1] if idx > 0 else ""
        next_ch = text[idx + 1] if idx < last_index else ""

<<<<<<< HEAD
        if ch.isspace() or ch in _EXPLICIT_WHITESPACE:
=======
        if ch.isspace():
>>>>>>> cd81c4cf
            flush_token()
            flush_punct()
            continue

        if _is_boundary_punct(ch, prev_ch, next_ch):
            flush_token()
            punct_buf.append(ch)

            is_next_boundary = False
            if idx < last_index:
                next_next = text[idx + 2] if idx + 1 < last_index else ""
                is_next_boundary = _is_boundary_punct(text[idx + 1], ch, next_next)
            if not is_next_boundary:
                flush_punct()
            continue

        flush_punct()
        token_buf.append(ch)

    flush_token()
    flush_punct()
    return segments


def teacher_segments(texts: Iterable[str] = TRAIN_TEXTS) -> List[List[str]]:
    """Return curated teacher segments, falling back to :func:`naive_segments` for unknown text."""

    out: List[List[str]] = []
    for text in texts:
        seg = _SEGMENT_MAP.get(text)
        if seg is not None:
            out.append(list(seg))
        else:
            out.append(naive_segments(text))
    return out


def register_teacher_segment(text: str, segments: Sequence[str]) -> None:
    """Register curated segments for ``text`` so :func:`teacher_segments` can reuse them.

    Parameters
    ----------
    text:
        The full input string to associate with ``segments``.
    segments:
        The ordered segmentation of ``text`` that should be treated as teacher
        supervision.
    """

    _SEGMENT_MAP[text] = list(segments)


def corpus_license() -> Dict[str, str]:
    """Expose licensing metadata for downstream publishing."""

    return dict(CORPUS_LICENSE)


def corpus_catalog(languages: Sequence[str] | None = None) -> Dict[str, object]:
    """Return a serialisable representation of the curated corpora."""

    return export_catalog(languages)


__all__ = [
    "TRAIN_TEXTS",
    "TRAIN_SEGMENTS",
    "REFLECTIVE_LANGUAGES",
    "corpus_catalog",
    "corpus_license",
    "naive_segments",
    "teacher_segments",
    "register_teacher_segment",
]<|MERGE_RESOLUTION|>--- conflicted
+++ resolved
@@ -81,11 +81,7 @@
         prev_ch = text[idx - 1] if idx > 0 else ""
         next_ch = text[idx + 1] if idx < last_index else ""
 
-<<<<<<< HEAD
         if ch.isspace() or ch in _EXPLICIT_WHITESPACE:
-=======
-        if ch.isspace():
->>>>>>> cd81c4cf
             flush_token()
             flush_punct()
             continue
