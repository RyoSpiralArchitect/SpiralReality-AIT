"""High-level numeric helpers with optional pure Python fall-back.

The helpers prefer to use the real :mod:`numpy` implementation when it is
available while keeping a compatibility layer that mirrors the legacy pure
Python stub.  Environments that cannot import NumPy—or that explicitly request
the lightweight shim via ``SPIRAL_NUMERIC_FORCE_STUB``—automatically fall back
to the Python implementation.
"""

from __future__ import annotations

import os
from typing import Any, Iterable, Mapping, Sequence, Tuple

import numpy as _np
from numpy.typing import ArrayLike, NDArray

try:  # pragma: no cover - optional Julia acceleration hook
    from . import julia_numeric as _julia_numeric  # type: ignore
except Exception:  # pragma: no cover - optional dependency missing
    _julia_numeric = None

try:  # pragma: no cover - optional C++ acceleration hook
    from . import cpp_numeric as _cpp_numeric  # type: ignore
except Exception:  # pragma: no cover - optional dependency missing
    _cpp_numeric = None


_Array = NDArray[Any]


def _resolve_dtype(dtype: Any) -> _np.dtype[Any] | None:
    if dtype in {None, "infer"}:
        return None
    if dtype in {float, "float", "float32", "float64"}:
        return _np.dtype(_np.float64)
    if dtype in {int, "int", "int32", "int64"}:
        return _np.dtype(_np.int64)
    if dtype in {bool, "bool"}:
        return _np.dtype(_np.bool_)
    return _np.dtype(dtype)


class _StubProxy(types.ModuleType):
    def __setattr__(self, name, value):  # pragma: no cover - exercised in tests
        super().__setattr__(name, value)
        if hasattr(_backend_module, name):
            setattr(_backend_module, name, value)

    for name in order:
        if name == "julia" and _julia_numeric is not None:
            try:
                if _julia_numeric.is_available():
                    return "julia", _julia_numeric
            except Exception:
                continue
        if name == "cpp" and _cpp_numeric is not None:
            try:
                if _cpp_numeric.is_available():
                    return "cpp", _cpp_numeric
            except Exception:
                continue
        if name == "numpy":
            return "numpy", None
    return "numpy", None


_BACKEND_PREF = os.getenv("SPIRAL_NUMERIC_BACKEND", "auto").strip().lower()
_BACKEND_NAME, _ACCEL_BACKEND = _select_backend(_BACKEND_PREF)
NUMERIC_BACKEND = _BACKEND_NAME
IS_PURE_PY = False

SAFE_EXP_MAX = 700.0
SAFE_EXP_MIN = -700.0
_INV_ABS_TOL = 1e-12
_INV_REL_TOL = 1e-9


def _to_backend_arg(value: Any) -> Any:
    if isinstance(value, ndarray):
        return value._array.tolist()
    if isinstance(value, _np.ndarray):
        return value.tolist()
    return value


def _backend_call(name: str, *args, **kwargs):
    if _ACCEL_BACKEND is None:
        return None
    func = getattr(_ACCEL_BACKEND, name, None)
    if func is None:
        return None
    converted_args = [_to_backend_arg(arg) for arg in args]
    converted_kwargs = {key: _to_backend_arg(val) for key, val in kwargs.items()}
    try:
        return func(*converted_args, **converted_kwargs)
    except Exception:
        return None


<<<<<<< HEAD
def _should_use_accelerated_linalg(arr: ndarray) -> bool:
    dtype = arr.dtype
    kind = getattr(dtype, "kind", None)
    if kind == "c":
        return False
    if kind == "f" and dtype.itemsize < _np.dtype(_np.float64).itemsize:
        return False
    return True


=======
>>>>>>> 2a0aa31c
def _to_python_scalar(value: Any) -> Any:
    if isinstance(value, _np.generic):
        return value.item()
    return value


def _array_from_backend(value: Any):
    if value is None:
        return None
    if isinstance(value, ndarray):
        return value
    if isinstance(value, _np.ndarray):
        return ndarray(value)
    if isinstance(value, (list, tuple)):
        return ndarray(value)
    if hasattr(value, "tolist"):
        try:
            return ndarray(value.tolist())
        except Exception:
            pass
    if _np.isscalar(value):
        return _to_python_scalar(value)
    return None


def _wrap_stat_result(value: Any):
    if _np.isscalar(value):
        return _to_python_scalar(value)
    return ndarray(value)


def _coerce_operand(value: Any) -> Any:
    if isinstance(value, ndarray):
        return value._array
    return value


def _shape_to_text(shape: Sequence[int]) -> str:
    return "×".join(str(dim) for dim in shape)


def _gauss_jordan_inverse(matrix: _Array) -> _np.ndarray:
    arr = _np.asarray(matrix)
    if arr.ndim != 2 or arr.shape[0] != arr.shape[1]:
        raise ValueError("inv expects a square 2D array; got shape %s" % (_shape_to_text(arr.shape),))
    n = arr.shape[0]
    if n == 0:
        return _np.empty((0, 0), dtype=arr.dtype if arr.dtype.kind in {"f", "c"} else _np.float64)
    work_dtype = (
        _np.result_type(arr.dtype, _np.complex128)
        if arr.dtype.kind == "c"
        else _np.result_type(arr.dtype, _np.float64)
    )
    working = arr.astype(work_dtype, copy=True)
    # Scale rows by their maximum to improve conditioning before pivoting.
    scale = _np.max(_np.abs(working), axis=1)
    scale[scale == 0.0] = 1.0
    aug = _np.hstack([working / scale[:, None], _np.eye(n, dtype=work_dtype)])
    for col in range(n):
        pivot_idx = col + int(_np.argmax(_np.abs(aug[col:, col])))
        pivot_val = aug[pivot_idx, col]
        norm = float(_np.max(_np.abs(aug[:, col]))) if aug.size else 0.0
        tol = _INV_ABS_TOL + _INV_REL_TOL * max(1.0, norm)
        if abs(pivot_val) <= tol:
            raise _np.linalg.LinAlgError("Singular matrix: pivot %.3e at column %d" % (pivot_val, col))
        if pivot_idx != col:
            aug[[col, pivot_idx]] = aug[[pivot_idx, col]]
        aug[col] = aug[col] / pivot_val
        for row in range(n):
            if row == col:
                continue
            factor = aug[row, col]
            if factor != 0.0:
                aug[row] -= factor * aug[col]
    inv = aug[:, n:]
    inv = inv / scale[None, :]
    if arr.dtype.kind in {"f", "c"}:
        target_dtype = arr.dtype
    else:
        target_dtype = work_dtype
    return inv.astype(target_dtype, copy=False)


def _dot_validate(a_arr: _Array, b_arr: _Array) -> None:
    if a_arr.ndim not in (1, 2) or b_arr.ndim not in (1, 2):
        raise ValueError(
            "dot supports 1D or 2D operands; got %s and %s"
            % (_shape_to_text(a_arr.shape), _shape_to_text(b_arr.shape))
        )
    if a_arr.ndim == 1 and b_arr.ndim == 1 and a_arr.shape[0] != b_arr.shape[0]:
        raise ValueError(
            "dot expects aligned vectors; got lengths %d and %d" % (a_arr.shape[0], b_arr.shape[0])
        )
    if a_arr.ndim == 2 and a_arr.shape[1] != b_arr.shape[0]:
        raise ValueError(
            "dot expects shapes %s and %s to align" % (_shape_to_text(a_arr.shape), _shape_to_text(b_arr.shape))
        )
    if a_arr.ndim == 1 and b_arr.ndim == 2 and a_arr.shape[0] != b_arr.shape[0]:
        raise ValueError(
            "dot expects shapes %s and %s to align" % (_shape_to_text(a_arr.shape), _shape_to_text(b_arr.shape))
        )


def _matmul_dispatch(a_arr: _Array, b_arr: _Array):
    _dot_validate(a_arr, b_arr)
    result = _np.matmul(a_arr, b_arr)
    if _np.isscalar(result):
        return _to_python_scalar(result)
    return ndarray(result)


class ndarray:
    """Lightweight proxy that keeps NumPy arrays in line with the old stub API."""

    __slots__ = ("_array",)

    def __init__(self, data: ArrayLike, dtype: Any | None = None, copy: bool = False):
        resolved = _resolve_dtype(dtype)
        if copy:
            if resolved is None:
                self._array = _np.array(data, copy=True)
            else:
                self._array = _np.array(data, dtype=resolved, copy=True)
        else:
            if resolved is None:
                self._array = _np.asarray(data)
            else:
                self._array = _np.asarray(data, dtype=resolved)

    # ------------------------------------------------------------------
    @property
    def shape(self) -> Tuple[int, ...]:
        return tuple(int(dim) for dim in self._array.shape)

    @property
    def ndim(self) -> int:
        return int(self._array.ndim)

    @property
    def dtype(self) -> _np.dtype[Any]:
        return self._array.dtype

    def copy(self) -> "ndarray":
        return ndarray(self._array.copy())

    def astype(self, dtype: Any) -> "ndarray":
        resolved = _resolve_dtype(dtype)
        if resolved is None:
            return ndarray(self._array.copy())
        return ndarray(self._array.astype(resolved))

    def to_list(self) -> list[Any]:
        return self._array.tolist()

    def tolist(self) -> list[Any]:
        return self.to_list()

    def mean(self, axis: int | None = None, keepdims: bool = False):
        return mean(self, axis=axis, keepdims=keepdims)

    def std(self, axis: int | None = None, ddof: int = 0, keepdims: bool = False):
        return std(self, axis=axis, ddof=ddof, keepdims=keepdims)

    def sum(self, axis: int | None = None, keepdims: bool = False):
        return sum(self, axis=axis, keepdims=keepdims)

    def __len__(self) -> int:
        return int(self._array.shape[0])

    def __iter__(self):
        for item in self._array:
            if _np.isscalar(item):
                yield _to_python_scalar(item)
            else:
                yield ndarray(item)

    def __getitem__(self, idx):
        result = self._array[idx]
        if _np.isscalar(result):
            return _to_python_scalar(result)
        return ndarray(result)

    def __setitem__(self, idx, value) -> None:
        if isinstance(value, ndarray):
            self._array[idx] = value._array
        else:
            self._array[idx] = value

    # arithmetic ------------------------------------------------------
    def _binary_op(self, other: Any, op) -> Any:
        result = op(self._array, _coerce_operand(other))
        if _np.isscalar(result):
            return _to_python_scalar(result)
        return ndarray(result)

    def __add__(self, other: Any):
        return self._binary_op(other, _np.add)

    def __radd__(self, other: Any):
        return self._binary_op(other, _np.add)

    def __sub__(self, other: Any):
        return self._binary_op(other, _np.subtract)

    def __rsub__(self, other: Any):
        return ndarray(_np.subtract(_coerce_operand(other), self._array))

    def __mul__(self, other: Any):
        return self._binary_op(other, _np.multiply)

    def __rmul__(self, other: Any):
        return self._binary_op(other, _np.multiply)

    def __truediv__(self, other: Any):
        return self._binary_op(other, _np.divide)

    def __rtruediv__(self, other: Any):
        return ndarray(_np.divide(_coerce_operand(other), self._array))

    def __neg__(self):
        return ndarray(_np.negative(self._array))

    def _compare(self, other: Any, op) -> "ndarray":
        result = op(self._array, _coerce_operand(other))
        return ndarray(result.astype(_np.float64, copy=False))

    def __ge__(self, other: Any):
        return self._compare(other, _np.greater_equal)

    def __le__(self, other: Any):
        return self._compare(other, _np.less_equal)

    def __gt__(self, other: Any):
        return self._compare(other, _np.greater)

    def __lt__(self, other: Any):
        return self._compare(other, _np.less)

    def __eq__(self, other: Any):  # type: ignore[override]
        return self._compare(other, _np.equal)

    # linear algebra --------------------------------------------------
    def __matmul__(self, other: Any):
        other_arr = _ensure_ndarray(other)
        backend = _backend_call("matmul", self, other_arr)
        if backend is not None:
            converted = _array_from_backend(backend)
            if isinstance(converted, ndarray):
                return converted
            return converted
        return _matmul_dispatch(self._array, other_arr._array)

    @property
    def T(self) -> "ndarray":
        return ndarray(self._array.T)

    def max(self, axis: int | None = None, keepdims: bool = False):
        return max(self, axis=axis, keepdims=keepdims)

    def min(self, axis: int | None = None, keepdims: bool = False):
        return min(self, axis=axis, keepdims=keepdims)

    def var(self, axis: int | None = None, ddof: int = 0, keepdims: bool = False):
        return _wrap_stat_result(self._array.var(axis=axis, ddof=ddof, keepdims=keepdims))


def _ensure_ndarray(obj: Any) -> ndarray:
    if isinstance(obj, ndarray):
        return obj
    return ndarray(obj)


def _as_numpy(obj: Any) -> _Array:
    if isinstance(obj, ndarray):
        return obj._array
    return _np.asarray(obj)


def _from_numpy(arr: ArrayLike) -> ndarray:
    return ndarray(arr)


# public array constructors ---------------------------------------------------

def array(obj: ArrayLike, dtype: Any | None = None) -> ndarray:
    return ndarray(obj, dtype=dtype)


def asarray(obj: ArrayLike, dtype: Any | None = None) -> ndarray:
    return array(obj, dtype=dtype)


def zeros(shape, dtype: Any = float) -> ndarray:
    resolved = _resolve_dtype(dtype)
    if resolved is None:
        return ndarray(_np.zeros(shape))
    return ndarray(_np.zeros(shape, dtype=resolved))


def zeros_like(arr, dtype: Any = float) -> ndarray:
    resolved = _resolve_dtype(dtype)
    kwargs: dict[str, Any] = {}
    if resolved is not None:
        kwargs["dtype"] = resolved
    return ndarray(_np.zeros_like(_as_numpy(arr), **kwargs))


def ones(shape, dtype: Any = float) -> ndarray:
    resolved = _resolve_dtype(dtype)
    if resolved is None:
        return ndarray(_np.ones(shape))
    return ndarray(_np.ones(shape, dtype=resolved))


def ones_like(arr, dtype: Any = float) -> ndarray:
    resolved = _resolve_dtype(dtype)
    kwargs: dict[str, Any] = {}
    if resolved is not None:
        kwargs["dtype"] = resolved
    return ndarray(_np.ones_like(_as_numpy(arr), **kwargs))


def eye(n: int, dtype: Any = float) -> ndarray:
    resolved = _resolve_dtype(dtype)
    if resolved is None:
        return ndarray(_np.eye(n))
    return ndarray(_np.eye(n, dtype=resolved))


def full(shape, value: Any, dtype: Any = float) -> ndarray:
    resolved = _resolve_dtype(dtype)
    if resolved is None:
        return ndarray(_np.full(shape, value))
    return ndarray(_np.full(shape, value, dtype=resolved))


def full_like(arr, value: Any, dtype: Any = float) -> ndarray:
    resolved = _resolve_dtype(dtype)
    kwargs: dict[str, Any] = {}
    if resolved is not None:
        kwargs["dtype"] = resolved
    return ndarray(_np.full_like(_as_numpy(arr), value, **kwargs))


def reshape(arr, shape: Tuple[int, ...]) -> ndarray:
    return ndarray(_ensure_ndarray(arr)._array.reshape(shape))


def stack(arrs: Sequence[ndarray], axis: int = 0) -> ndarray:
    arrays = [_ensure_ndarray(arr)._array for arr in arrs]
    return ndarray(_np.stack(arrays, axis=axis))


def arange(n: int) -> ndarray:
    return ndarray(_np.arange(n, dtype=_np.int64))


# reductions ------------------------------------------------------------------

def mean(arr, axis: int | None = None, keepdims: bool = False):
    arr = _ensure_ndarray(arr)
    backend = _backend_call("mean", arr, axis, keepdims)
    if backend is not None:
        converted = _array_from_backend(backend)
        if isinstance(converted, ndarray):
            return converted
        return converted
    return _wrap_stat_result(arr._array.mean(axis=axis, keepdims=keepdims))


def std(arr, axis: int | None = None, ddof: int = 0, keepdims: bool = False):
    arr = _ensure_ndarray(arr)
    backend = _backend_call("std", arr, axis, ddof, keepdims)
    if backend is not None:
        converted = _array_from_backend(backend)
        if isinstance(converted, ndarray):
            return converted
        return converted
    return _wrap_stat_result(arr._array.std(axis=axis, ddof=ddof, keepdims=keepdims))


def var(arr, axis: int | None = None, ddof: int = 0, keepdims: bool = False):
    arr = _ensure_ndarray(arr)
    backend = _backend_call("var", arr, axis, ddof, keepdims)
    if backend is not None:
        converted = _array_from_backend(backend)
        if isinstance(converted, ndarray):
            return converted
        return converted
    return _wrap_stat_result(arr._array.var(axis=axis, ddof=ddof, keepdims=keepdims))


def sum(arr, axis: int | None = None, keepdims: bool = False):
    arr = _ensure_ndarray(arr)
    backend = _backend_call("sum", arr, axis, keepdims)
    if backend is not None:
        converted = _array_from_backend(backend)
        if isinstance(converted, ndarray):
            return converted
        return converted
    return _wrap_stat_result(arr._array.sum(axis=axis, keepdims=keepdims))


def min(arr, axis: int | None = None, keepdims: bool = False):
    arr = _ensure_ndarray(arr)
    backend = _backend_call("min", arr, axis, keepdims)
    if backend is not None:
        converted = _array_from_backend(backend)
        if isinstance(converted, ndarray):
            return converted
        return converted
    return _wrap_stat_result(arr._array.min(axis=axis, keepdims=keepdims))


def max(arr, axis: int | None = None, keepdims: bool = False):
    arr = _ensure_ndarray(arr)
    backend = _backend_call("max", arr, axis, keepdims)
    if backend is not None:
        converted = _array_from_backend(backend)
        if isinstance(converted, ndarray):
            return converted
        return converted
    return _wrap_stat_result(arr._array.max(axis=axis, keepdims=keepdims))


def maximum(a, b):
    backend = _backend_call("maximum", _ensure_ndarray(a), _ensure_ndarray(b))
    if backend is not None:
        converted = _array_from_backend(backend)
        if isinstance(converted, ndarray):
            return converted
        return ndarray(converted)
    return ndarray(_np.maximum(_coerce_operand(a), _coerce_operand(b)))


def minimum(a, b):
    backend = _backend_call("minimum", _ensure_ndarray(a), _ensure_ndarray(b))
    if backend is not None:
        converted = _array_from_backend(backend)
        if isinstance(converted, ndarray):
            return converted
        return ndarray(converted)
    return ndarray(_np.minimum(_coerce_operand(a), _coerce_operand(b)))


def median(arr, axis: int | None = None):
    arr = _ensure_ndarray(arr)
    backend = _backend_call("median", arr, axis)
    if backend is not None:
        converted = _array_from_backend(backend)
        if isinstance(converted, ndarray):
            return converted
        return converted
    return _wrap_stat_result(_np.median(arr._array, axis=axis))


# element-wise operations -----------------------------------------------------

def tanh(arr):
    arr = _ensure_ndarray(arr)
    backend = _backend_call("tanh", arr)
    if backend is not None:
        converted = _array_from_backend(backend)
        if isinstance(converted, ndarray):
            return converted
        return ndarray(converted)
    return ndarray(_np.tanh(arr._array))


def exp(arr):
    arr = _ensure_ndarray(arr)
    backend = _backend_call("exp", arr)
    if backend is not None:
        converted = _array_from_backend(backend)
        if isinstance(converted, ndarray):
            return converted
        return ndarray(converted)
    clipped = _np.clip(arr._array, SAFE_EXP_MIN, SAFE_EXP_MAX)
    return ndarray(_np.exp(clipped))


def safe_exp(arr, clip: float = SAFE_EXP_MAX):
    arr = _ensure_ndarray(arr)
    limit = float(abs(clip))
    backend = _backend_call("exp", arr)
    if backend is not None:
        converted = _array_from_backend(backend)
        if isinstance(converted, ndarray):
            return converted
        return ndarray(converted)
    clipped = _np.clip(arr._array, -limit, limit)
    return ndarray(_np.exp(clipped))


def log(arr):
    arr = _ensure_ndarray(arr)
    backend = _backend_call("log", arr)
    if backend is not None:
        converted = _array_from_backend(backend)
        if isinstance(converted, ndarray):
            return converted
        return ndarray(converted)
    return ndarray(_np.log(arr._array))


def logaddexp(a, b):
    backend = _backend_call("logaddexp", _ensure_ndarray(a), _ensure_ndarray(b))
    if backend is not None:
        converted = _array_from_backend(backend)
        if isinstance(converted, ndarray):
            return converted
        return ndarray(converted)
    return ndarray(_np.logaddexp(_coerce_operand(a), _coerce_operand(b)))


def abs(arr):
    arr = _ensure_ndarray(arr)
    backend = _backend_call("abs", arr)
    if backend is not None:
        converted = _array_from_backend(backend)
        if isinstance(converted, ndarray):
            return converted
        return ndarray(converted)
    return ndarray(_np.abs(arr._array))


def clip(arr, min_val, max_val):
    arr = _ensure_ndarray(arr)
    backend = _backend_call("clip", arr, float(min_val), float(max_val))
    if backend is not None:
        converted = _array_from_backend(backend)
        if isinstance(converted, ndarray):
            return converted
        return ndarray(converted)
    return ndarray(_np.clip(arr._array, float(min_val), float(max_val)))


def sqrt(arr):
    arr = _ensure_ndarray(arr)
    backend = _backend_call("sqrt", arr)
    if backend is not None:
        converted = _array_from_backend(backend)
        if isinstance(converted, ndarray):
            return converted
        return ndarray(converted)
    return ndarray(_np.sqrt(arr._array))


def diff(arr, n: int = 1):
    arr = _ensure_ndarray(arr)
    backend = _backend_call("diff", arr, n)
    if backend is not None:
        converted = _array_from_backend(backend)
        if isinstance(converted, ndarray):
            return converted
        return ndarray(converted)
    return ndarray(_np.diff(arr._array, n=n))


def dot(a, b):
    left = _ensure_ndarray(a)
    right = _ensure_ndarray(b)
    backend = _backend_call("dot", left, right)
    if backend is not None:
        converted = _array_from_backend(backend)
        if isinstance(converted, ndarray):
            return converted
        return converted
    a_arr = _as_numpy(left)
    b_arr = _as_numpy(right)
    _dot_validate(a_arr, b_arr)
    result = _np.dot(a_arr, b_arr)
    if _np.isscalar(result):
        return float(result)
    return ndarray(result)


def matmul(a, b):
    left = _ensure_ndarray(a)
    right = _ensure_ndarray(b)
    backend = _backend_call("matmul", left, right)
    if backend is not None:
        converted = _array_from_backend(backend)
        if isinstance(converted, ndarray):
            return converted
        return converted
    return _matmul_dispatch(_as_numpy(left), _as_numpy(right))


def outer(a, b):
    return ndarray(_np.outer(_coerce_operand(a), _coerce_operand(b)))


def argsort(arr):
    arr = _ensure_ndarray(arr)
    backend = _backend_call("argsort", arr)
    if backend is not None:
        converted = _array_from_backend(backend)
        if isinstance(converted, ndarray):
            return converted.astype(int)
        return ndarray(converted).astype(int)
    return ndarray(_np.argsort(arr._array))


def argmax(arr):
    arr = _ensure_ndarray(arr)
    backend = _backend_call("argmax", arr)
    if backend is not None:
        if isinstance(backend, Mapping):  # defensive: unexpected type
            backend = list(backend)[0]
        return int(backend)
    return int(_np.argmax(arr._array))


def trace(arr):
    arr = _ensure_ndarray(arr)
    backend = _backend_call("trace", arr)
    if backend is not None:
        if isinstance(backend, (list, tuple)):
            return float(backend[0])
        return float(backend)
    return float(_np.trace(arr._array))


class _Linalg:
    @staticmethod
    def norm(vec):
        vec = _ensure_ndarray(vec)
        backend = _backend_call("linalg_norm", vec)
        if backend is not None:
            return float(backend)
        return float(_np.linalg.norm(vec._array))

    @staticmethod
    def inv(mat):
        mat = _ensure_ndarray(mat)
        backend = None
        if _should_use_accelerated_linalg(mat):
            backend = _backend_call("linalg_inv", mat)
        if backend is not None:
            converted = _array_from_backend(backend)
            if isinstance(converted, ndarray):
                return converted
            return ndarray(converted)
        try:
            inv = _gauss_jordan_inverse(mat._array)
        except _np.linalg.LinAlgError as exc:
            raise _np.linalg.LinAlgError(str(exc))
        return ndarray(inv)

    @staticmethod
    def slogdet(mat):
        mat = _ensure_ndarray(mat)
        backend = _backend_call("linalg_slogdet", mat)
        if backend is not None:
            sign, logdet = backend
            return float(sign), float(logdet)
        sign, logdet = _np.linalg.slogdet(mat._array)
        return float(sign), float(logdet)

    @staticmethod
    def solve(a, b):
        a_arr = _ensure_ndarray(a)
        b_arr = _ensure_ndarray(b)
<<<<<<< HEAD
        backend = None
        if _should_use_accelerated_linalg(a_arr):
            backend = _backend_call("linalg_solve", a_arr, b_arr)
=======
        backend = _backend_call("linalg_solve", a_arr, b_arr)
>>>>>>> 2a0aa31c
        if backend is not None:
            converted = _array_from_backend(backend)
            if isinstance(converted, ndarray):
                return converted
            if isinstance(converted, list):
                return ndarray(converted)
            return converted
        result = _np.linalg.solve(a_arr._array, b_arr._array)
        if _np.isscalar(result):
            return _to_python_scalar(result)
        return ndarray(result)

    @staticmethod
    def cholesky(mat):
        mat_arr = _ensure_ndarray(mat)
<<<<<<< HEAD
        backend = None
        if _should_use_accelerated_linalg(mat_arr):
            backend = _backend_call("linalg_cholesky", mat_arr)
=======
        backend = _backend_call("linalg_cholesky", mat_arr)
>>>>>>> 2a0aa31c
        if backend is not None:
            converted = _array_from_backend(backend)
            if isinstance(converted, ndarray):
                return converted
            if isinstance(converted, list):
                return ndarray(converted)
            return converted
        factor = _np.linalg.cholesky(mat_arr._array)
        return ndarray(factor)


linalg = _Linalg()


class RandomGenerator:
    def __init__(self, seed: int | None = None):
        self._rng = _np.random.default_rng(seed)

    def uniform(self, low: float, high: float, size: Tuple[int, ...]):
        return ndarray(self._rng.uniform(low, high, size=size))

    def normal(
        self,
        loc: float = 0.0,
        scale: float = 1.0,
        size: Tuple[int, ...] | int = (1,),
    ):
        return ndarray(self._rng.normal(loc=loc, scale=scale, size=size))

    def permutation(self, n: int) -> ndarray:
        return ndarray(self._rng.permutation(n))

    def shuffle(self, arr):
        if isinstance(arr, ndarray):
            self._rng.shuffle(arr._array)
        else:
            self._rng.shuffle(arr)

    def choice(self, n: int, p: Sequence[float]):
        return int(self._rng.choice(n, p=p))


class _RandomModule:
    @staticmethod
    def default_rng(seed: int | None = None) -> RandomGenerator:
        return RandomGenerator(seed)


random = _RandomModule()


_proxy = _StubProxy(__name__)
_proxy.__dict__.update(_current_module.__dict__)
sys.modules[__name__] = _proxy<|MERGE_RESOLUTION|>--- conflicted
+++ resolved
@@ -98,7 +98,6 @@
         return None
 
 
-<<<<<<< HEAD
 def _should_use_accelerated_linalg(arr: ndarray) -> bool:
     dtype = arr.dtype
     kind = getattr(dtype, "kind", None)
@@ -109,8 +108,6 @@
     return True
 
 
-=======
->>>>>>> 2a0aa31c
 def _to_python_scalar(value: Any) -> Any:
     if isinstance(value, _np.generic):
         return value.item()
@@ -775,13 +772,9 @@
     def solve(a, b):
         a_arr = _ensure_ndarray(a)
         b_arr = _ensure_ndarray(b)
-<<<<<<< HEAD
         backend = None
         if _should_use_accelerated_linalg(a_arr):
             backend = _backend_call("linalg_solve", a_arr, b_arr)
-=======
-        backend = _backend_call("linalg_solve", a_arr, b_arr)
->>>>>>> 2a0aa31c
         if backend is not None:
             converted = _array_from_backend(backend)
             if isinstance(converted, ndarray):
@@ -797,13 +790,9 @@
     @staticmethod
     def cholesky(mat):
         mat_arr = _ensure_ndarray(mat)
-<<<<<<< HEAD
         backend = None
         if _should_use_accelerated_linalg(mat_arr):
             backend = _backend_call("linalg_cholesky", mat_arr)
-=======
-        backend = _backend_call("linalg_cholesky", mat_arr)
->>>>>>> 2a0aa31c
         if backend is not None:
             converted = _array_from_backend(backend)
             if isinstance(converted, ndarray):
