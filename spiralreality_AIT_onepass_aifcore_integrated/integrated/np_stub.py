--- conflicted
+++ resolved
@@ -787,11 +787,7 @@
     value_dim = v_arr.shape[1]
     context = _np.zeros((seq_len, value_dim), dtype=_np.float64)
     weights = _np.zeros((seq_len, key_len), dtype=_np.float64)
-<<<<<<< HEAD
     step = _python_max(1, _python_min(block_size, key_len))
-=======
-    step = max(1, min(int(block_size), key_len))
->>>>>>> 414f9b2f
     for i in range(seq_len):
         m_i = -_np.inf
         l_i = 0.0
@@ -962,15 +958,12 @@
 
 random = _RandomModule()
 
-<<<<<<< HEAD
+float32 = _np.float32
+float64 = _np.float64
+pi = float(_np.pi)
 
 _current_module = sys.modules[__name__]
 _backend_module = _current_module
 _proxy = _StubProxy(__name__)
 _proxy.__dict__.update(_current_module.__dict__)
-sys.modules[__name__] = _proxy
-=======
-float32 = _np.float32
-float64 = _np.float64
-pi = float(_np.pi)
->>>>>>> 414f9b2f
+sys.modules[__name__] = _proxy