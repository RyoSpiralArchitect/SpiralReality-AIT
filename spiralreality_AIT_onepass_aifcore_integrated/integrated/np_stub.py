--- conflicted
+++ resolved
@@ -29,13 +29,9 @@
     _cpp_numeric = None
 
 
-<<<<<<< HEAD
-_Array = NDArray[Any]
-=======
 _Array = NDArray[_np.float64]
 AxisLike = int | Sequence[int] | None
 _AxisValue = int | tuple[int, ...] | None
->>>>>>> 1120497a
 
 
 def _resolve_dtype(dtype: Any) -> _np.dtype[Any] | None:
@@ -203,17 +199,10 @@
     def tolist(self) -> list[Any]:
         return self.to_list()
 
-<<<<<<< HEAD
     def mean(self, axis: int | None = None, keepdims: bool = False):
         return mean(self, axis=axis, keepdims=keepdims)
 
     def std(self, axis: int | None = None, ddof: int = 0, keepdims: bool = False):
-=======
-    def mean(self, axis: AxisLike = None, keepdims: bool = False):
-        return mean(self, axis=axis, keepdims=keepdims)
-
-    def std(self, axis: AxisLike = None, ddof: int = 0, keepdims: bool = False):
->>>>>>> 1120497a
         return std(self, axis=axis, ddof=ddof, keepdims=keepdims)
 
     def sum(self, axis: AxisLike = None, keepdims: bool = False):
@@ -414,31 +403,17 @@
 
 # reductions ------------------------------------------------------------------
 
-<<<<<<< HEAD
-def mean(arr, axis: int | None = None, keepdims: bool = False):
-    arr = _ensure_ndarray(arr)
-    backend = _backend_call("mean", arr, axis, keepdims)
-=======
 def mean(arr, axis: AxisLike = None, keepdims: bool = False):
     arr = _ensure_ndarray(arr)
     axis_value = _normalise_axis(axis)
     backend = None
     if not keepdims and _backend_accepts_axis(axis_value):
         backend = _backend_call("mean", arr, axis_value)
->>>>>>> 1120497a
     if backend is not None:
         converted = _array_from_backend(backend)
         if isinstance(converted, ndarray):
             return converted
         return converted
-<<<<<<< HEAD
-    return _wrap_stat_result(arr._array.mean(axis=axis, keepdims=keepdims))
-
-
-def std(arr, axis: int | None = None, ddof: int = 0, keepdims: bool = False):
-    arr = _ensure_ndarray(arr)
-    backend = _backend_call("std", arr, axis, ddof, keepdims)
-=======
     return _wrap_stat_result(arr._array.mean(axis=axis_value, keepdims=keepdims))
 
 
@@ -448,13 +423,11 @@
     backend = None
     if ddof == 0 and not keepdims and _backend_accepts_axis(axis_value):
         backend = _backend_call("std", arr, axis_value)
->>>>>>> 1120497a
     if backend is not None:
         converted = _array_from_backend(backend)
         if isinstance(converted, ndarray):
             return converted
         return converted
-<<<<<<< HEAD
     return _wrap_stat_result(arr._array.std(axis=axis, ddof=ddof, keepdims=keepdims))
 
 
@@ -467,9 +440,6 @@
             return converted
         return converted
     return _wrap_stat_result(arr._array.var(axis=axis, ddof=ddof, keepdims=keepdims))
-=======
-    return _wrap_stat_result(arr._array.std(axis=axis_value, ddof=ddof, keepdims=keepdims))
->>>>>>> 1120497a
 
 
 def sum(arr, axis: AxisLike = None, keepdims: bool = False):
@@ -501,15 +471,11 @@
     return ndarray(_np.maximum(_coerce_operand(a), _coerce_operand(b)))
 
 
-<<<<<<< HEAD
 def minimum(a, b):
     return ndarray(_np.minimum(_coerce_operand(a), _coerce_operand(b)))
 
 
 def median(arr, axis: int | None = None):
-=======
-def median(arr, axis: AxisLike = None):
->>>>>>> 1120497a
     arr = _ensure_ndarray(arr)
     axis_value = _normalise_axis(axis)
     backend = None
