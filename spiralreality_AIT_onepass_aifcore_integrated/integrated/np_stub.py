"""High-level numeric helpers with optional pure Python fall-back.

The helpers prefer to use the real :mod:`numpy` implementation when it is
available while keeping a compatibility layer that mirrors the legacy pure
Python stub.  Environments that cannot import NumPy—or that explicitly request
the lightweight shim via ``SPIRAL_NUMERIC_FORCE_STUB``—automatically fall back
to the Python implementation.
"""

from __future__ import annotations

import os
from typing import Any, Iterable, Mapping, Sequence, Tuple

import numpy as _np
from numpy.typing import ArrayLike, NDArray

try:  # pragma: no cover - optional Julia acceleration hook
    from . import julia_numeric as _julia_numeric  # type: ignore
except Exception:  # pragma: no cover - optional dependency missing
    _julia_numeric = None

try:  # pragma: no cover - optional C++ acceleration hook
    from . import cpp_numeric as _cpp_numeric  # type: ignore
except Exception:  # pragma: no cover - optional dependency missing
    _cpp_numeric = None


_Array = NDArray[Any]


def _resolve_dtype(dtype: Any) -> _np.dtype[Any] | None:
    if dtype in {None, "infer"}:
        return None
    if dtype in {float, "float", "float32", "float64"}:
        return _np.dtype(_np.float64)
    if dtype in {int, "int", "int32", "int64"}:
        return _np.dtype(_np.int64)
    if dtype in {bool, "bool"}:
        return _np.dtype(_np.bool_)
    return _np.dtype(dtype)


class _StubProxy(types.ModuleType):
    def __setattr__(self, name, value):  # pragma: no cover - exercised in tests
        super().__setattr__(name, value)
        if hasattr(_backend_module, name):
            setattr(_backend_module, name, value)

    for name in order:
        if name == "julia" and _julia_numeric is not None:
            try:
                if _julia_numeric.is_available():
                    return "julia", _julia_numeric
            except Exception:
                continue
        if name == "cpp" and _cpp_numeric is not None:
            try:
                if _cpp_numeric.is_available():
                    return "cpp", _cpp_numeric
            except Exception:
                continue
        if name == "numpy":
            return "numpy", None
    return "numpy", None


_BACKEND_PREF = os.getenv("SPIRAL_NUMERIC_BACKEND", "auto").strip().lower()
_BACKEND_NAME, _ACCEL_BACKEND = _select_backend(_BACKEND_PREF)
NUMERIC_BACKEND = _BACKEND_NAME
IS_PURE_PY = False

SAFE_EXP_MAX = 700.0
SAFE_EXP_MIN = -700.0
_INV_ABS_TOL = 1e-12
_INV_REL_TOL = 1e-9


def _to_backend_arg(value: Any) -> Any:
    if isinstance(value, ndarray):
        return value._array.tolist()
    if isinstance(value, _np.ndarray):
        return value.tolist()
    return value


def _backend_call(name: str, *args, **kwargs):
    if _ACCEL_BACKEND is None:
        return None
    func = getattr(_ACCEL_BACKEND, name, None)
    if func is None:
        return None
    converted_args = [_to_backend_arg(arg) for arg in args]
    converted_kwargs = {key: _to_backend_arg(val) for key, val in kwargs.items()}
    try:
        return func(*converted_args, **converted_kwargs)
    except Exception:
        return None


def _should_use_accelerated_linalg(arr: ndarray) -> bool:
    dtype = arr.dtype
    kind = getattr(dtype, "kind", None)
    if kind == "c":
        return False
    if kind == "f" and dtype.itemsize < _np.dtype(_np.float64).itemsize:
        return False
    return True


def _to_python_scalar(value: Any) -> Any:
    if isinstance(value, _np.generic):
        return value.item()
    return value


def _array_from_backend(value: Any):
    if value is None:
        return None
    if isinstance(value, ndarray):
        return value
    if isinstance(value, _np.ndarray):
        return ndarray(value)
    if isinstance(value, (list, tuple)):
        return ndarray(value)
    if hasattr(value, "tolist"):
        try:
            return ndarray(value.tolist())
        except Exception:
            pass
    if _np.isscalar(value):
        return _to_python_scalar(value)
    return None


def _wrap_stat_result(value: Any):
    if _np.isscalar(value):
        return _to_python_scalar(value)
    return ndarray(value)


def _coerce_operand(value: Any) -> Any:
    if isinstance(value, ndarray):
        return value._array
    return value


def _shape_to_text(shape: Sequence[int]) -> str:
    return "×".join(str(dim) for dim in shape)


def _gauss_jordan_inverse(matrix: _Array) -> _np.ndarray:
    arr = _np.asarray(matrix)
    if arr.ndim != 2 or arr.shape[0] != arr.shape[1]:
        raise ValueError("inv expects a square 2D array; got shape %s" % (_shape_to_text(arr.shape),))
    n = arr.shape[0]
    if n == 0:
        return _np.empty((0, 0), dtype=arr.dtype if arr.dtype.kind in {"f", "c"} else _np.float64)
    work_dtype = (
        _np.result_type(arr.dtype, _np.complex128)
        if arr.dtype.kind == "c"
        else _np.result_type(arr.dtype, _np.float64)
    )
    working = arr.astype(work_dtype, copy=True)
    # Scale rows by their maximum to improve conditioning before pivoting.
    scale = _np.max(_np.abs(working), axis=1)
    scale[scale == 0.0] = 1.0
    aug = _np.hstack([working / scale[:, None], _np.eye(n, dtype=work_dtype)])
    for col in range(n):
        pivot_idx = col + int(_np.argmax(_np.abs(aug[col:, col])))
        pivot_val = aug[pivot_idx, col]
        norm = float(_np.max(_np.abs(aug[:, col]))) if aug.size else 0.0
        tol = _INV_ABS_TOL + _INV_REL_TOL * max(1.0, norm)
        if abs(pivot_val) <= tol:
            raise _np.linalg.LinAlgError("Singular matrix: pivot %.3e at column %d" % (pivot_val, col))
        if pivot_idx != col:
            aug[[col, pivot_idx]] = aug[[pivot_idx, col]]
        aug[col] = aug[col] / pivot_val
        for row in range(n):
            if row == col:
                continue
            factor = aug[row, col]
            if factor != 0.0:
                aug[row] -= factor * aug[col]
    inv = aug[:, n:]
    inv = inv / scale[None, :]
    if arr.dtype.kind in {"f", "c"}:
        target_dtype = arr.dtype
    else:
        target_dtype = work_dtype
    return inv.astype(target_dtype, copy=False)


def _dot_validate(a_arr: _Array, b_arr: _Array) -> None:
    if a_arr.ndim not in (1, 2) or b_arr.ndim not in (1, 2):
        raise ValueError(
            "dot supports 1D or 2D operands; got %s and %s"
            % (_shape_to_text(a_arr.shape), _shape_to_text(b_arr.shape))
        )
    if a_arr.ndim == 1 and b_arr.ndim == 1 and a_arr.shape[0] != b_arr.shape[0]:
        raise ValueError(
            "dot expects aligned vectors; got lengths %d and %d" % (a_arr.shape[0], b_arr.shape[0])
        )
    if a_arr.ndim == 2 and a_arr.shape[1] != b_arr.shape[0]:
        raise ValueError(
            "dot expects shapes %s and %s to align" % (_shape_to_text(a_arr.shape), _shape_to_text(b_arr.shape))
        )
    if a_arr.ndim == 1 and b_arr.ndim == 2 and a_arr.shape[0] != b_arr.shape[0]:
        raise ValueError(
            "dot expects shapes %s and %s to align" % (_shape_to_text(a_arr.shape), _shape_to_text(b_arr.shape))
        )


def _matmul_dispatch(a_arr: _Array, b_arr: _Array):
    _dot_validate(a_arr, b_arr)
    result = _np.matmul(a_arr, b_arr)
    if _np.isscalar(result):
        return _to_python_scalar(result)
    return ndarray(result)


class ndarray:
    """Lightweight proxy that keeps NumPy arrays in line with the old stub API."""

    __slots__ = ("_array",)

    def __init__(self, data: ArrayLike, dtype: Any | None = None, copy: bool = False):
        resolved = _resolve_dtype(dtype)
        if copy:
            if resolved is None:
                self._array = _np.array(data, copy=True)
            else:
                self._array = _np.array(data, dtype=resolved, copy=True)
        else:
            if resolved is None:
                self._array = _np.asarray(data)
            else:
                self._array = _np.asarray(data, dtype=resolved)

    # ------------------------------------------------------------------
    @property
    def shape(self) -> Tuple[int, ...]:
        return tuple(int(dim) for dim in self._array.shape)

    @property
    def ndim(self) -> int:
        return int(self._array.ndim)

    @property
    def dtype(self) -> _np.dtype[Any]:
        return self._array.dtype

    def copy(self) -> "ndarray":
        return ndarray(self._array.copy())

    def astype(self, dtype: Any) -> "ndarray":
        resolved = _resolve_dtype(dtype)
        if resolved is None:
            return ndarray(self._array.copy())
        return ndarray(self._array.astype(resolved))

    def to_list(self) -> list[Any]:
        return self._array.tolist()

    def tolist(self) -> list[Any]:
        return self.to_list()

    def mean(self, axis: int | None = None, keepdims: bool = False):
        return mean(self, axis=axis, keepdims=keepdims)

    def std(self, axis: int | None = None, ddof: int = 0, keepdims: bool = False):
        return std(self, axis=axis, ddof=ddof, keepdims=keepdims)

    def sum(self, axis: int | None = None, keepdims: bool = False):
        return sum(self, axis=axis, keepdims=keepdims)

    def __len__(self) -> int:
        return int(self._array.shape[0])

    def __iter__(self):
        for item in self._array:
            if _np.isscalar(item):
                yield _to_python_scalar(item)
            else:
                yield ndarray(item)

    def __getitem__(self, idx):
        result = self._array[idx]
        if _np.isscalar(result):
            return _to_python_scalar(result)
        return ndarray(result)

    def __setitem__(self, idx, value) -> None:
        if isinstance(value, ndarray):
            self._array[idx] = value._array
        else:
            self._array[idx] = value

    # arithmetic ------------------------------------------------------
    def _binary_op(self, other: Any, op) -> Any:
        result = op(self._array, _coerce_operand(other))
        if _np.isscalar(result):
            return _to_python_scalar(result)
        return ndarray(result)

    def __add__(self, other: Any):
        return self._binary_op(other, _np.add)

    def __radd__(self, other: Any):
        return self._binary_op(other, _np.add)

    def __sub__(self, other: Any):
        return self._binary_op(other, _np.subtract)

    def __rsub__(self, other: Any):
        return ndarray(_np.subtract(_coerce_operand(other), self._array))

    def __mul__(self, other: Any):
        return self._binary_op(other, _np.multiply)

    def __rmul__(self, other: Any):
        return self._binary_op(other, _np.multiply)

    def __truediv__(self, other: Any):
        return self._binary_op(other, _np.divide)

    def __rtruediv__(self, other: Any):
        return ndarray(_np.divide(_coerce_operand(other), self._array))

    def __neg__(self):
        return ndarray(_np.negative(self._array))

    def _compare(self, other: Any, op) -> "ndarray":
        result = op(self._array, _coerce_operand(other))
        return ndarray(result.astype(_np.float64, copy=False))

    def __ge__(self, other: Any):
        return self._compare(other, _np.greater_equal)

    def __le__(self, other: Any):
        return self._compare(other, _np.less_equal)

    def __gt__(self, other: Any):
        return self._compare(other, _np.greater)

    def __lt__(self, other: Any):
        return self._compare(other, _np.less)

    def __eq__(self, other: Any):  # type: ignore[override]
        return self._compare(other, _np.equal)

    # linear algebra --------------------------------------------------
    def __matmul__(self, other: Any):
        other_arr = _ensure_ndarray(other)
        backend = _backend_call("matmul", self, other_arr)
        if backend is not None:
            converted = _array_from_backend(backend)
            if isinstance(converted, ndarray):
                return converted
            return converted
        return _matmul_dispatch(self._array, other_arr._array)

    @property
    def T(self) -> "ndarray":
        return ndarray(self._array.T)

    def max(self, axis: int | None = None, keepdims: bool = False):
        return max(self, axis=axis, keepdims=keepdims)

    def min(self, axis: int | None = None, keepdims: bool = False):
        return min(self, axis=axis, keepdims=keepdims)

    def var(self, axis: int | None = None, ddof: int = 0, keepdims: bool = False):
        return _wrap_stat_result(self._array.var(axis=axis, ddof=ddof, keepdims=keepdims))


def _ensure_ndarray(obj: Any) -> ndarray:
    if isinstance(obj, ndarray):
        return obj
    return ndarray(obj)


def _as_numpy(obj: Any) -> _Array:
    if isinstance(obj, ndarray):
        return obj._array
    return _np.asarray(obj)


def _from_numpy(arr: ArrayLike) -> ndarray:
    return ndarray(arr)


# public array constructors ---------------------------------------------------

def array(obj: ArrayLike, dtype: Any | None = None) -> ndarray:
    return ndarray(obj, dtype=dtype)


def asarray(obj: ArrayLike, dtype: Any | None = None) -> ndarray:
    return array(obj, dtype=dtype)


def zeros(shape, dtype: Any = float) -> ndarray:
    resolved = _resolve_dtype(dtype)
    if resolved is None:
        return ndarray(_np.zeros(shape))
    return ndarray(_np.zeros(shape, dtype=resolved))


def zeros_like(arr, dtype: Any = float) -> ndarray:
    resolved = _resolve_dtype(dtype)
    kwargs: dict[str, Any] = {}
    if resolved is not None:
        kwargs["dtype"] = resolved
    return ndarray(_np.zeros_like(_as_numpy(arr), **kwargs))


def ones(shape, dtype: Any = float) -> ndarray:
    resolved = _resolve_dtype(dtype)
    if resolved is None:
        return ndarray(_np.ones(shape))
    return ndarray(_np.ones(shape, dtype=resolved))


def ones_like(arr, dtype: Any = float) -> ndarray:
    resolved = _resolve_dtype(dtype)
    kwargs: dict[str, Any] = {}
    if resolved is not None:
        kwargs["dtype"] = resolved
    return ndarray(_np.ones_like(_as_numpy(arr), **kwargs))


def eye(n: int, dtype: Any = float) -> ndarray:
    resolved = _resolve_dtype(dtype)
    if resolved is None:
        return ndarray(_np.eye(n))
    return ndarray(_np.eye(n, dtype=resolved))


def full(shape, value: Any, dtype: Any = float) -> ndarray:
    resolved = _resolve_dtype(dtype)
    if resolved is None:
        return ndarray(_np.full(shape, value))
    return ndarray(_np.full(shape, value, dtype=resolved))


def full_like(arr, value: Any, dtype: Any = float) -> ndarray:
    resolved = _resolve_dtype(dtype)
    kwargs: dict[str, Any] = {}
    if resolved is not None:
        kwargs["dtype"] = resolved
    return ndarray(_np.full_like(_as_numpy(arr), value, **kwargs))


def reshape(arr, shape: Tuple[int, ...]) -> ndarray:
    return ndarray(_ensure_ndarray(arr)._array.reshape(shape))


def stack(arrs: Sequence[ndarray], axis: int = 0) -> ndarray:
    arrays = [_ensure_ndarray(arr)._array for arr in arrs]
    return ndarray(_np.stack(arrays, axis=axis))


def arange(n: int) -> ndarray:
    return ndarray(_np.arange(n, dtype=_np.int64))


# reductions ------------------------------------------------------------------

def mean(arr, axis: int | None = None, keepdims: bool = False):
<<<<<<< HEAD
    arr = _ensure_ndarray(arr)
    backend = _backend_call("mean", arr, axis, keepdims)
=======
    arr = _ensure_ndarray(arr)
    backend = _backend_call("mean", arr, axis, keepdims)
    if backend is not None:
        converted = _array_from_backend(backend)
        if isinstance(converted, ndarray):
            return converted
        return converted
    return _wrap_stat_result(arr._array.mean(axis=axis, keepdims=keepdims))


def std(arr, axis: int | None = None, ddof: int = 0, keepdims: bool = False):
    arr = _ensure_ndarray(arr)
    backend = _backend_call("std", arr, axis, ddof, keepdims)
>>>>>>> 879678d1
    if backend is not None:
        converted = _array_from_backend(backend)
        if isinstance(converted, ndarray):
            return converted
        return converted
<<<<<<< HEAD
    return _wrap_stat_result(arr._array.mean(axis=axis, keepdims=keepdims))


def std(arr, axis: int | None = None, ddof: int = 0, keepdims: bool = False):
    arr = _ensure_ndarray(arr)
    backend = _backend_call("std", arr, axis, ddof, keepdims)
=======
    return _wrap_stat_result(arr._array.std(axis=axis, ddof=ddof, keepdims=keepdims))


def var(arr, axis: int | None = None, ddof: int = 0, keepdims: bool = False):
    arr = _ensure_ndarray(arr)
    backend = _backend_call("var", arr, axis, ddof, keepdims)
>>>>>>> 879678d1
    if backend is not None:
        converted = _array_from_backend(backend)
        if isinstance(converted, ndarray):
            return converted
        return converted
<<<<<<< HEAD
    return _wrap_stat_result(arr._array.std(axis=axis, ddof=ddof, keepdims=keepdims))


def var(arr, axis: int | None = None, ddof: int = 0, keepdims: bool = False):
    arr = _ensure_ndarray(arr)
    backend = _backend_call("var", arr, axis, ddof, keepdims)
    if backend is not None:
        converted = _array_from_backend(backend)
        if isinstance(converted, ndarray):
            return converted
        return converted
=======
>>>>>>> 879678d1
    return _wrap_stat_result(arr._array.var(axis=axis, ddof=ddof, keepdims=keepdims))


def sum(arr, axis: int | None = None, keepdims: bool = False):
    arr = _ensure_ndarray(arr)
    backend = _backend_call("sum", arr, axis, keepdims)
    if backend is not None:
        converted = _array_from_backend(backend)
        if isinstance(converted, ndarray):
            return converted
        return converted
    return _wrap_stat_result(arr._array.sum(axis=axis, keepdims=keepdims))


def min(arr, axis: int | None = None, keepdims: bool = False):
    arr = _ensure_ndarray(arr)
    backend = _backend_call("min", arr, axis, keepdims)
    if backend is not None:
        converted = _array_from_backend(backend)
        if isinstance(converted, ndarray):
            return converted
        return converted
    return _wrap_stat_result(arr._array.min(axis=axis, keepdims=keepdims))


def max(arr, axis: int | None = None, keepdims: bool = False):
    arr = _ensure_ndarray(arr)
    backend = _backend_call("max", arr, axis, keepdims)
    if backend is not None:
        converted = _array_from_backend(backend)
        if isinstance(converted, ndarray):
            return converted
        return converted
    return _wrap_stat_result(arr._array.max(axis=axis, keepdims=keepdims))


def maximum(a, b):
    backend = _backend_call("maximum", _ensure_ndarray(a), _ensure_ndarray(b))
    if backend is not None:
        converted = _array_from_backend(backend)
        if isinstance(converted, ndarray):
            return converted
        return ndarray(converted)
    return ndarray(_np.maximum(_coerce_operand(a), _coerce_operand(b)))


def minimum(a, b):
    backend = _backend_call("minimum", _ensure_ndarray(a), _ensure_ndarray(b))
    if backend is not None:
        converted = _array_from_backend(backend)
        if isinstance(converted, ndarray):
            return converted
        return ndarray(converted)
    return ndarray(_np.minimum(_coerce_operand(a), _coerce_operand(b)))


def median(arr, axis: int | None = None):
    arr = _ensure_ndarray(arr)
    backend = _backend_call("median", arr, axis)
    if backend is not None:
        converted = _array_from_backend(backend)
        if isinstance(converted, ndarray):
            return converted
        return converted
    return _wrap_stat_result(_np.median(arr._array, axis=axis))


# element-wise operations -----------------------------------------------------

def tanh(arr):
    arr = _ensure_ndarray(arr)
    backend = _backend_call("tanh", arr)
    if backend is not None:
        converted = _array_from_backend(backend)
        if isinstance(converted, ndarray):
            return converted
        return ndarray(converted)
    return ndarray(_np.tanh(arr._array))


def exp(arr):
    arr = _ensure_ndarray(arr)
    backend = _backend_call("exp", arr)
    if backend is not None:
        converted = _array_from_backend(backend)
        if isinstance(converted, ndarray):
            return converted
        return ndarray(converted)
    clipped = _np.clip(arr._array, SAFE_EXP_MIN, SAFE_EXP_MAX)
    return ndarray(_np.exp(clipped))


def safe_exp(arr, clip: float = SAFE_EXP_MAX):
    arr = _ensure_ndarray(arr)
    limit = float(abs(clip))
    backend = _backend_call("exp", arr)
    if backend is not None:
        converted = _array_from_backend(backend)
        if isinstance(converted, ndarray):
            return converted
        return ndarray(converted)
    clipped = _np.clip(arr._array, -limit, limit)
    return ndarray(_np.exp(clipped))


def log(arr):
    arr = _ensure_ndarray(arr)
    backend = _backend_call("log", arr)
    if backend is not None:
        converted = _array_from_backend(backend)
        if isinstance(converted, ndarray):
            return converted
        return ndarray(converted)
    return ndarray(_np.log(arr._array))


def logaddexp(a, b):
    backend = _backend_call("logaddexp", _ensure_ndarray(a), _ensure_ndarray(b))
    if backend is not None:
        converted = _array_from_backend(backend)
        if isinstance(converted, ndarray):
            return converted
        return ndarray(converted)
    return ndarray(_np.logaddexp(_coerce_operand(a), _coerce_operand(b)))


def abs(arr):
    arr = _ensure_ndarray(arr)
    backend = _backend_call("abs", arr)
    if backend is not None:
        converted = _array_from_backend(backend)
        if isinstance(converted, ndarray):
            return converted
        return ndarray(converted)
    return ndarray(_np.abs(arr._array))


def clip(arr, min_val, max_val):
    arr = _ensure_ndarray(arr)
    backend = _backend_call("clip", arr, float(min_val), float(max_val))
    if backend is not None:
        converted = _array_from_backend(backend)
        if isinstance(converted, ndarray):
            return converted
        return ndarray(converted)
    return ndarray(_np.clip(arr._array, float(min_val), float(max_val)))


def sqrt(arr):
    arr = _ensure_ndarray(arr)
    backend = _backend_call("sqrt", arr)
    if backend is not None:
        converted = _array_from_backend(backend)
        if isinstance(converted, ndarray):
            return converted
        return ndarray(converted)
    return ndarray(_np.sqrt(arr._array))


def diff(arr, n: int = 1):
    arr = _ensure_ndarray(arr)
    backend = _backend_call("diff", arr, n)
    if backend is not None:
        converted = _array_from_backend(backend)
        if isinstance(converted, ndarray):
            return converted
        return ndarray(converted)
    return ndarray(_np.diff(arr._array, n=n))


def dot(a, b):
    left = _ensure_ndarray(a)
    right = _ensure_ndarray(b)
    backend = _backend_call("dot", left, right)
    if backend is not None:
        converted = _array_from_backend(backend)
        if isinstance(converted, ndarray):
            return converted
        return converted
    a_arr = _as_numpy(left)
    b_arr = _as_numpy(right)
    _dot_validate(a_arr, b_arr)
    result = _np.dot(a_arr, b_arr)
    if _np.isscalar(result):
        return float(result)
    return ndarray(result)


def matmul(a, b):
    left = _ensure_ndarray(a)
    right = _ensure_ndarray(b)
    backend = _backend_call("matmul", left, right)
    if backend is not None:
        converted = _array_from_backend(backend)
        if isinstance(converted, ndarray):
            return converted
        return converted
    return _matmul_dispatch(_as_numpy(left), _as_numpy(right))


def outer(a, b):
    return ndarray(_np.outer(_coerce_operand(a), _coerce_operand(b)))


<<<<<<< HEAD
def _broadcast_bias(bias: ArrayLike | None, target_shape: tuple[int, ...]) -> _np.ndarray | None:
    if bias is None:
        return None
    bias_array = _np.asarray(_coerce_operand(bias), dtype=_np.float64)
    try:
        broadcast = _np.broadcast_to(bias_array, target_shape)
    except ValueError as exc:  # pragma: no cover - defensive
        raise ValueError("Bias shape %s cannot broadcast to %s" % (bias_array.shape, target_shape)) from exc
    return broadcast


def _flash_attention_single(q_arr: _np.ndarray, k_arr: _np.ndarray, v_arr: _np.ndarray, scale_value: float,
                            bias_matrix: _np.ndarray | None, block_size: int) -> tuple[_np.ndarray, _np.ndarray]:
=======
def flash_attention(q, k, v, *, scale: float | None = None, bias: ArrayLike | None = None, block_size: int = 64,
                    return_weights: bool = False):
    queries = _ensure_ndarray(q)
    keys = _ensure_ndarray(k)
    values = _ensure_ndarray(v)
    q_arr = _as_numpy(queries).astype(_np.float64, copy=False)
    k_arr = _as_numpy(keys).astype(_np.float64, copy=False)
    v_arr = _as_numpy(values).astype(_np.float64, copy=False)
    if q_arr.ndim != 2 or k_arr.ndim != 2 or v_arr.ndim != 2:
        raise ValueError("flash_attention expects 2D query, key, and value matrices")
    if k_arr.shape[0] != v_arr.shape[0]:
        raise ValueError("Key and value sequence lengths must match")
    feat_dim = q_arr.shape[1]
    scale_value = float(scale) if scale is not None else (1.0 / math.sqrt(float(feat_dim)) if feat_dim > 0 else 1.0)
    backend = _backend_call(
        "flash_attention",
        queries,
        keys,
        values,
        scale_value,
        bias,
        int(max(1, block_size)),
        bool(return_weights),
    )
    if backend is not None:
        if return_weights:
            ctx_backend, weights_backend = backend
            return ndarray(_np.asarray(ctx_backend, dtype=_np.float64)), ndarray(
                _np.asarray(weights_backend, dtype=_np.float64)
            )
        return ndarray(_np.asarray(backend, dtype=_np.float64))
    bias_array = None
    if bias is not None:
        bias_array = _np.asarray(_coerce_operand(bias), dtype=_np.float64)
        bias_array = _np.broadcast_to(bias_array, (q_arr.shape[0], k_arr.shape[0]))
>>>>>>> 879678d1
    seq_len = q_arr.shape[0]
    key_len = k_arr.shape[0]
    value_dim = v_arr.shape[1]
    context = _np.zeros((seq_len, value_dim), dtype=_np.float64)
    weights = _np.zeros((seq_len, key_len), dtype=_np.float64)
<<<<<<< HEAD
    step = max(1, min(block_size, key_len))
    for i in range(seq_len):
        m_i = -_np.inf
        l_i = 0.0
        bias_row = None if bias_matrix is None else bias_matrix[i]
        for start in range(0, key_len, step):
            end = min(start + step, key_len)
            scores = (q_arr[i : i + 1] @ k_arr[start:end].T).reshape(-1) * scale_value
            if bias_row is not None:
                scores = scores + bias_row[start:end]
=======
    step = max(1, min(int(block_size), key_len))
    for i in range(seq_len):
        m_i = -_np.inf
        l_i = 0.0
        for start in range(0, key_len, step):
            end = min(start + step, key_len)
            scores = (q_arr[i : i + 1] @ k_arr[start:end].T).reshape(-1) * scale_value
            if bias_array is not None:
                scores = scores + bias_array[i, start:end]
>>>>>>> 879678d1
            block_max = float(scores.max()) if scores.size else -_np.inf
            new_m = block_max if m_i == -_np.inf else max(m_i, block_max)
            exp_scale = 0.0 if not _np.isfinite(m_i) else math.exp(m_i - new_m)
            if _np.isfinite(m_i):
                weights[i, :] *= exp_scale
                context[i, :] *= exp_scale
                l_i *= exp_scale
            m_i = new_m
            exp_scores = _np.exp(scores - m_i)
            weights[i, start:end] += exp_scores
            l_i += float(exp_scores.sum())
            context[i, :] += exp_scores @ v_arr[start:end]
        norm = 0.0 if l_i <= 0.0 else 1.0 / l_i
        weights[i, :] *= norm
        context[i, :] *= norm
<<<<<<< HEAD
    return context, weights


def flash_attention(q, k, v, *, scale: ArrayLike | None = None, bias: ArrayLike | None = None,
                    block_size: int = 64, return_weights: bool = False):
    queries = _ensure_ndarray(q)
    keys = _ensure_ndarray(k)
    values = _ensure_ndarray(v)
    q_arr = _as_numpy(queries).astype(_np.float64, copy=False)
    k_arr = _as_numpy(keys).astype(_np.float64, copy=False)
    v_arr = _as_numpy(values).astype(_np.float64, copy=False)
    if q_arr.ndim not in {2, 3}:
        raise ValueError("flash_attention expects 2D or batched 3D queries")
    if k_arr.ndim != q_arr.ndim or v_arr.ndim != q_arr.ndim:
        raise ValueError("flash_attention requires query, key, and value tensors to share dimensionality")

    block_size = int(max(1, block_size))

    if q_arr.ndim == 2:
        if k_arr.shape[1] != q_arr.shape[1]:
            raise ValueError("Query and key feature dimensions must match")
        if k_arr.shape[0] != v_arr.shape[0]:
            raise ValueError("Key and value sequence lengths must match")
        feat_dim = q_arr.shape[1]
        scale_value = float(scale) if scale is not None else (1.0 / math.sqrt(float(feat_dim)) if feat_dim > 0 else 1.0)
        backend = _backend_call(
            "flash_attention",
            queries,
            keys,
            values,
            scale_value,
            bias,
            block_size,
            bool(return_weights),
        )
        if backend is not None:
            if return_weights:
                ctx_backend, weights_backend = backend
                return ndarray(_np.asarray(ctx_backend, dtype=_np.float64)), ndarray(
                    _np.asarray(weights_backend, dtype=_np.float64)
                )
            return ndarray(_np.asarray(backend, dtype=_np.float64))
        bias_matrix = _broadcast_bias(bias, (q_arr.shape[0], k_arr.shape[0]))
        context, weights = _flash_attention_single(q_arr, k_arr, v_arr, scale_value, bias_matrix, block_size)
        if return_weights:
            return ndarray(context), ndarray(weights)
        return ndarray(context)

    # Batched 3D input.
    batch, seq_len, feat_dim = q_arr.shape
    key_batch, key_len, key_feat = k_arr.shape
    value_batch, value_len, value_dim = v_arr.shape
    if batch != key_batch or batch != value_batch:
        raise ValueError("flash_attention requires matching batch dimensions")
    if feat_dim != key_feat:
        raise ValueError("Query and key feature dimensions must match")
    if key_len != value_len:
        raise ValueError("Key and value sequence lengths must match")

    if scale is None:
        scale_values = [1.0 / math.sqrt(float(feat_dim)) if feat_dim > 0 else 1.0] * batch
    else:
        scale_array = _np.asarray(_coerce_operand(scale), dtype=_np.float64)
        if scale_array.ndim == 0:
            scale_values = [float(scale_array)] * batch
        elif scale_array.ndim == 1 and scale_array.shape[0] == batch:
            scale_values = [float(val) for val in scale_array]
        else:
            raise ValueError("scale must be scalar or length-%d vector for batched attention" % batch)

    bias_tensor = _broadcast_bias(bias, (batch, seq_len, key_len))
    contexts = _np.zeros((batch, seq_len, value_dim), dtype=_np.float64)
    weights = _np.zeros((batch, seq_len, key_len), dtype=_np.float64)
    for b in range(batch):
        bias_matrix = None if bias_tensor is None else bias_tensor[b]
        ctx, wgt = _flash_attention_single(q_arr[b], k_arr[b], v_arr[b], scale_values[b], bias_matrix, block_size)
        contexts[b] = ctx
        weights[b] = wgt
    if return_weights:
        return ndarray(contexts), ndarray(weights)
    return ndarray(contexts)
=======
    if return_weights:
        return ndarray(context), ndarray(weights)
    return ndarray(context)
>>>>>>> 879678d1


def argsort(arr):
    arr = _ensure_ndarray(arr)
    backend = _backend_call("argsort", arr)
    if backend is not None:
        converted = _array_from_backend(backend)
        if isinstance(converted, ndarray):
            return converted.astype(int)
        return ndarray(converted).astype(int)
    return ndarray(_np.argsort(arr._array))


def argmax(arr):
    arr = _ensure_ndarray(arr)
    backend = _backend_call("argmax", arr)
    if backend is not None:
        if isinstance(backend, Mapping):  # defensive: unexpected type
            backend = list(backend)[0]
        return int(backend)
    return int(_np.argmax(arr._array))


def trace(arr):
    arr = _ensure_ndarray(arr)
    backend = _backend_call("trace", arr)
    if backend is not None:
        if isinstance(backend, (list, tuple)):
            return float(backend[0])
        return float(backend)
    return float(_np.trace(arr._array))


class _Linalg:
    @staticmethod
    def norm(vec):
        vec = _ensure_ndarray(vec)
        backend = _backend_call("linalg_norm", vec)
        if backend is not None:
            return float(backend)
        return float(_np.linalg.norm(vec._array))

    @staticmethod
    def inv(mat):
        mat = _ensure_ndarray(mat)
        backend = None
        if _should_use_accelerated_linalg(mat):
            backend = _backend_call("linalg_inv", mat)
        if backend is not None:
            converted = _array_from_backend(backend)
            if isinstance(converted, ndarray):
                return converted
            return ndarray(converted)
        try:
            inv = _gauss_jordan_inverse(mat._array)
        except _np.linalg.LinAlgError as exc:
            raise _np.linalg.LinAlgError(str(exc))
        return ndarray(inv)

    @staticmethod
    def slogdet(mat):
        mat = _ensure_ndarray(mat)
        backend = _backend_call("linalg_slogdet", mat)
        if backend is not None:
            sign, logdet = backend
            return float(sign), float(logdet)
        sign, logdet = _np.linalg.slogdet(mat._array)
        return float(sign), float(logdet)

    @staticmethod
    def solve(a, b):
        a_arr = _ensure_ndarray(a)
        b_arr = _ensure_ndarray(b)
        backend = None
        if _should_use_accelerated_linalg(a_arr):
            backend = _backend_call("linalg_solve", a_arr, b_arr)
        if backend is not None:
            converted = _array_from_backend(backend)
            if isinstance(converted, ndarray):
                return converted
            if isinstance(converted, list):
                return ndarray(converted)
            return converted
        result = _np.linalg.solve(a_arr._array, b_arr._array)
        if _np.isscalar(result):
            return _to_python_scalar(result)
        return ndarray(result)

    @staticmethod
    def cholesky(mat):
        mat_arr = _ensure_ndarray(mat)
        backend = None
        if _should_use_accelerated_linalg(mat_arr):
            backend = _backend_call("linalg_cholesky", mat_arr)
        if backend is not None:
            converted = _array_from_backend(backend)
            if isinstance(converted, ndarray):
                return converted
            if isinstance(converted, list):
                return ndarray(converted)
            return converted
        factor = _np.linalg.cholesky(mat_arr._array)
        return ndarray(factor)


linalg = _Linalg()


class RandomGenerator:
    def __init__(self, seed: int | None = None):
        self._rng = _np.random.default_rng(seed)

    def uniform(self, low: float, high: float, size: Tuple[int, ...]):
        return ndarray(self._rng.uniform(low, high, size=size))

    def normal(
        self,
        loc: float = 0.0,
        scale: float = 1.0,
        size: Tuple[int, ...] | int = (1,),
    ):
        return ndarray(self._rng.normal(loc=loc, scale=scale, size=size))

    def permutation(self, n: int) -> ndarray:
        return ndarray(self._rng.permutation(n))

    def shuffle(self, arr):
        if isinstance(arr, ndarray):
            self._rng.shuffle(arr._array)
        else:
            self._rng.shuffle(arr)

    def choice(self, n: int, p: Sequence[float]):
        return int(self._rng.choice(n, p=p))


class _RandomModule:
    @staticmethod
    def default_rng(seed: int | None = None) -> RandomGenerator:
        return RandomGenerator(seed)


random = _RandomModule()


_proxy = _StubProxy(__name__)
_proxy.__dict__.update(_current_module.__dict__)
sys.modules[__name__] = _proxy<|MERGE_RESOLUTION|>--- conflicted
+++ resolved
@@ -468,10 +468,6 @@
 # reductions ------------------------------------------------------------------
 
 def mean(arr, axis: int | None = None, keepdims: bool = False):
-<<<<<<< HEAD
-    arr = _ensure_ndarray(arr)
-    backend = _backend_call("mean", arr, axis, keepdims)
-=======
     arr = _ensure_ndarray(arr)
     backend = _backend_call("mean", arr, axis, keepdims)
     if backend is not None:
@@ -485,46 +481,22 @@
 def std(arr, axis: int | None = None, ddof: int = 0, keepdims: bool = False):
     arr = _ensure_ndarray(arr)
     backend = _backend_call("std", arr, axis, ddof, keepdims)
->>>>>>> 879678d1
     if backend is not None:
         converted = _array_from_backend(backend)
         if isinstance(converted, ndarray):
             return converted
         return converted
-<<<<<<< HEAD
-    return _wrap_stat_result(arr._array.mean(axis=axis, keepdims=keepdims))
-
-
-def std(arr, axis: int | None = None, ddof: int = 0, keepdims: bool = False):
-    arr = _ensure_ndarray(arr)
-    backend = _backend_call("std", arr, axis, ddof, keepdims)
-=======
     return _wrap_stat_result(arr._array.std(axis=axis, ddof=ddof, keepdims=keepdims))
 
 
 def var(arr, axis: int | None = None, ddof: int = 0, keepdims: bool = False):
     arr = _ensure_ndarray(arr)
     backend = _backend_call("var", arr, axis, ddof, keepdims)
->>>>>>> 879678d1
     if backend is not None:
         converted = _array_from_backend(backend)
         if isinstance(converted, ndarray):
             return converted
         return converted
-<<<<<<< HEAD
-    return _wrap_stat_result(arr._array.std(axis=axis, ddof=ddof, keepdims=keepdims))
-
-
-def var(arr, axis: int | None = None, ddof: int = 0, keepdims: bool = False):
-    arr = _ensure_ndarray(arr)
-    backend = _backend_call("var", arr, axis, ddof, keepdims)
-    if backend is not None:
-        converted = _array_from_backend(backend)
-        if isinstance(converted, ndarray):
-            return converted
-        return converted
-=======
->>>>>>> 879678d1
     return _wrap_stat_result(arr._array.var(axis=axis, ddof=ddof, keepdims=keepdims))
 
 
@@ -729,7 +701,6 @@
     return ndarray(_np.outer(_coerce_operand(a), _coerce_operand(b)))
 
 
-<<<<<<< HEAD
 def _broadcast_bias(bias: ArrayLike | None, target_shape: tuple[int, ...]) -> _np.ndarray | None:
     if bias is None:
         return None
@@ -743,49 +714,11 @@
 
 def _flash_attention_single(q_arr: _np.ndarray, k_arr: _np.ndarray, v_arr: _np.ndarray, scale_value: float,
                             bias_matrix: _np.ndarray | None, block_size: int) -> tuple[_np.ndarray, _np.ndarray]:
-=======
-def flash_attention(q, k, v, *, scale: float | None = None, bias: ArrayLike | None = None, block_size: int = 64,
-                    return_weights: bool = False):
-    queries = _ensure_ndarray(q)
-    keys = _ensure_ndarray(k)
-    values = _ensure_ndarray(v)
-    q_arr = _as_numpy(queries).astype(_np.float64, copy=False)
-    k_arr = _as_numpy(keys).astype(_np.float64, copy=False)
-    v_arr = _as_numpy(values).astype(_np.float64, copy=False)
-    if q_arr.ndim != 2 or k_arr.ndim != 2 or v_arr.ndim != 2:
-        raise ValueError("flash_attention expects 2D query, key, and value matrices")
-    if k_arr.shape[0] != v_arr.shape[0]:
-        raise ValueError("Key and value sequence lengths must match")
-    feat_dim = q_arr.shape[1]
-    scale_value = float(scale) if scale is not None else (1.0 / math.sqrt(float(feat_dim)) if feat_dim > 0 else 1.0)
-    backend = _backend_call(
-        "flash_attention",
-        queries,
-        keys,
-        values,
-        scale_value,
-        bias,
-        int(max(1, block_size)),
-        bool(return_weights),
-    )
-    if backend is not None:
-        if return_weights:
-            ctx_backend, weights_backend = backend
-            return ndarray(_np.asarray(ctx_backend, dtype=_np.float64)), ndarray(
-                _np.asarray(weights_backend, dtype=_np.float64)
-            )
-        return ndarray(_np.asarray(backend, dtype=_np.float64))
-    bias_array = None
-    if bias is not None:
-        bias_array = _np.asarray(_coerce_operand(bias), dtype=_np.float64)
-        bias_array = _np.broadcast_to(bias_array, (q_arr.shape[0], k_arr.shape[0]))
->>>>>>> 879678d1
     seq_len = q_arr.shape[0]
     key_len = k_arr.shape[0]
     value_dim = v_arr.shape[1]
     context = _np.zeros((seq_len, value_dim), dtype=_np.float64)
     weights = _np.zeros((seq_len, key_len), dtype=_np.float64)
-<<<<<<< HEAD
     step = max(1, min(block_size, key_len))
     for i in range(seq_len):
         m_i = -_np.inf
@@ -796,17 +729,6 @@
             scores = (q_arr[i : i + 1] @ k_arr[start:end].T).reshape(-1) * scale_value
             if bias_row is not None:
                 scores = scores + bias_row[start:end]
-=======
-    step = max(1, min(int(block_size), key_len))
-    for i in range(seq_len):
-        m_i = -_np.inf
-        l_i = 0.0
-        for start in range(0, key_len, step):
-            end = min(start + step, key_len)
-            scores = (q_arr[i : i + 1] @ k_arr[start:end].T).reshape(-1) * scale_value
-            if bias_array is not None:
-                scores = scores + bias_array[i, start:end]
->>>>>>> 879678d1
             block_max = float(scores.max()) if scores.size else -_np.inf
             new_m = block_max if m_i == -_np.inf else max(m_i, block_max)
             exp_scale = 0.0 if not _np.isfinite(m_i) else math.exp(m_i - new_m)
@@ -822,7 +744,6 @@
         norm = 0.0 if l_i <= 0.0 else 1.0 / l_i
         weights[i, :] *= norm
         context[i, :] *= norm
-<<<<<<< HEAD
     return context, weights
 
 
@@ -904,11 +825,6 @@
     if return_weights:
         return ndarray(contexts), ndarray(weights)
     return ndarray(contexts)
-=======
-    if return_weights:
-        return ndarray(context), ndarray(weights)
-    return ndarray(context)
->>>>>>> 879678d1
 
 
 def argsort(arr):
