--- conflicted
+++ resolved
@@ -68,11 +68,7 @@
     return [values]
 end
 
-<<<<<<< HEAD
 function _std_vector(values::Vector{Float64}, ddof::Int)
-=======
-function _var_vector(values::Vector{Float64}, ddof::Int)
->>>>>>> 17b82c5a
     n = length(values)
     if n == 0
         return ddof <= 0 ? 0.0 : NaN
@@ -83,16 +79,12 @@
     if denom <= 0
         return NaN
     end
-<<<<<<< HEAD
-    return sqrt(accum / denom)
-=======
     return accum / denom
 end
 
 function _std_vector(values::Vector{Float64}, ddof::Int)
     variance = _var_vector(values, ddof)
     return sqrt(variance)
->>>>>>> 17b82c5a
 end
 
 function mean_reduce(data, axis, keepdims::Bool=false)
