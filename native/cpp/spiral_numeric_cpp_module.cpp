#include <pybind11/pybind11.h>
#include <pybind11/stl.h>

#include <algorithm>
#include <cmath>
#include <functional>
#include <limits>
#include <numeric>
#include <stdexcept>
#include <utility>
#include <vector>

namespace py = pybind11;

using Vector = std::vector<double>;
using Matrix = std::vector<Vector>;

namespace {

enum class ShapeKind { Scalar, Vector, Matrix };

struct ParsedSequence {
    ShapeKind kind = ShapeKind::Scalar;
    double scalar = 0.0;
    Vector vector;
    Matrix matrix;
};

bool is_sequence_like(const py::handle &obj) {
    if (!py::isinstance<py::sequence>(obj)) {
        return false;
    }
    if (py::isinstance<py::str>(obj) || py::isinstance<py::bytes>(obj)) {
        return false;
    }
    return true;
}

ParsedSequence parse_sequence(const py::handle &obj) {
    ParsedSequence parsed;
    if (!is_sequence_like(obj)) {
        parsed.kind = ShapeKind::Scalar;
        parsed.scalar = py::cast<double>(obj);
        return parsed;
    }

    py::sequence seq = py::reinterpret_borrow<py::sequence>(obj);
    std::vector<py::object> items;
    items.reserve(py::len(seq));
    for (const py::handle &item : seq) {
        items.emplace_back(py::reinterpret_borrow<py::object>(item));
    }
    if (items.empty()) {
        parsed.kind = ShapeKind::Vector;
        parsed.vector = Vector();
        return parsed;
    }

    bool has_nested = false;
    for (const py::object &item : items) {
        if (is_sequence_like(item)) {
            has_nested = true;
            break;
        }
    }

    if (!has_nested) {
        parsed.kind = ShapeKind::Vector;
        parsed.vector.reserve(items.size());
        for (const py::object &item : items) {
            parsed.vector.push_back(py::cast<double>(item));
        }
        return parsed;
    }

    Matrix matrix;
    matrix.reserve(items.size());
    for (const py::object &row_obj : items) {
        if (!is_sequence_like(row_obj)) {
            // Fallback to treating as a vector if rows are not sequences.
            parsed.kind = ShapeKind::Vector;
            parsed.vector.reserve(items.size());
            for (const py::object &item : items) {
                parsed.vector.push_back(py::cast<double>(item));
            }
            return parsed;
        }
        py::sequence row_seq = py::reinterpret_borrow<py::sequence>(row_obj);
        Vector row;
        row.reserve(py::len(row_seq));
        for (const py::handle &value : row_seq) {
            row.push_back(py::cast<double>(value));
        }
        matrix.push_back(std::move(row));
    }
    parsed.kind = ShapeKind::Matrix;
    parsed.matrix = std::move(matrix);
    return parsed;
}

Vector flatten(const ParsedSequence &data) {
    if (data.kind == ShapeKind::Scalar) {
        return Vector{data.scalar};
    }
    if (data.kind == ShapeKind::Vector) {
        return data.vector;
    }
    Vector flat;
    for (const auto &row : data.matrix) {
        flat.insert(flat.end(), row.begin(), row.end());
    }
    return flat;
}

Matrix ensure_matrix(const ParsedSequence &data) {
    if (data.kind == ShapeKind::Matrix) {
        return data.matrix;
    }
    if (data.kind == ShapeKind::Vector) {
        return Matrix{data.vector};
    }
    return Matrix{Vector{data.scalar}};
}

py::object to_python(double value) {
    return py::float_(value);
}

py::object to_python(const Vector &vec) {
    py::list list;
    for (double value : vec) {
        list.append(py::float_(value));
    }
    return list;
}

py::object to_python(const Matrix &mat) {
    py::list rows;
    for (const auto &row : mat) {
        rows.append(to_python(row));
    }
    return rows;
}

py::object wrap_scalar_keepdims(double value, const ParsedSequence &parsed) {
    if (parsed.kind == ShapeKind::Scalar) {
        return to_python(value);
    }
    if (parsed.kind == ShapeKind::Vector) {
        return to_python(Vector{value});
    }
    return to_python(Matrix{Vector{value}});
}

py::object wrap_axis_vector(const Vector &values, bool keepdims, bool column_matrix) {
    if (!keepdims) {
        return to_python(values);
    }
    if (!column_matrix) {
        return to_python(Matrix{values});
    }
    Matrix mat;
    mat.reserve(values.size());
    for (double value : values) {
        mat.push_back(Vector{value});
    }
    return to_python(mat);
}

std::size_t column_count(const Matrix &mat) {
    std::size_t cols = std::numeric_limits<std::size_t>::max();
    for (const auto &row : mat) {
        cols = std::min(cols, row.size());
    }
    if (cols == std::numeric_limits<std::size_t>::max()) {
        return 0;
    }
    return cols;
}

Vector column_values(const Matrix &mat, std::size_t column) {
    Vector values;
    for (const auto &row : mat) {
        if (column < row.size()) {
            values.push_back(row[column]);
        }
    }
    return values;
}

double compute_mean(const Vector &values) {
    if (values.empty()) {
        return 0.0;
    }
    double sum = std::accumulate(values.begin(), values.end(), 0.0);
    return sum / static_cast<double>(values.size());
}

<<<<<<< HEAD
double compute_std(const Vector &values, double ddof = 0.0) {
=======
double compute_variance(const Vector &values, double ddof = 0.0) {
>>>>>>> 17b82c5a
    if (values.empty()) {
        if (ddof <= 0.0) {
            return 0.0;
        }
        return std::numeric_limits<double>::quiet_NaN();
    }
    double mean = compute_mean(values);
    double accum = 0.0;
    for (double value : values) {
        double diff = value - mean;
        accum += diff * diff;
    }
    double denom = static_cast<double>(values.size()) - ddof;
    if (denom <= 0.0) {
        return std::numeric_limits<double>::quiet_NaN();
    }
<<<<<<< HEAD
    return std::sqrt(accum / denom);
=======
    return accum / denom;
}

double compute_std(const Vector &values, double ddof = 0.0) {
    double variance = compute_variance(values, ddof);
    if (variance < 0.0) {
        return std::numeric_limits<double>::quiet_NaN();
    }
    return std::sqrt(variance);
>>>>>>> 17b82c5a
}

double compute_sum(const Vector &values) {
    return std::accumulate(values.begin(), values.end(), 0.0);
}

double compute_min(const Vector &values) {
    if (values.empty()) {
        throw std::invalid_argument("minimum of empty array");
    }
    return *std::min_element(values.begin(), values.end());
}

double compute_median(Vector values) {
    if (values.empty()) {
        return 0.0;
    }
    std::sort(values.begin(), values.end());
    std::size_t mid = values.size() / 2;
    if (values.size() % 2 == 1) {
        return values[mid];
    }
    return 0.5 * (values[mid - 1] + values[mid]);
}

Vector mean_axis0(const Matrix &mat) {
    std::size_t cols = column_count(mat);
    Vector out(cols, 0.0);
    if (cols == 0) {
        return out;
    }
    for (std::size_t col = 0; col < cols; ++col) {
        out[col] = compute_mean(column_values(mat, col));
    }
    return out;
}

Vector mean_axis1(const Matrix &mat) {
    Vector out;
    out.reserve(mat.size());
    for (const auto &row : mat) {
        out.push_back(compute_mean(row));
    }
    return out;
}

Vector std_axis0(const Matrix &mat, double ddof) {
<<<<<<< HEAD
=======
    std::size_t cols = column_count(mat);
    Vector out(cols, 0.0);
    if (cols == 0) {
        return out;
    }
    for (std::size_t col = 0; col < cols; ++col) {
        out[col] = compute_std(column_values(mat, col), ddof);
    }
    return out;
}

Vector std_axis1(const Matrix &mat, double ddof) {
    Vector out;
    out.reserve(mat.size());
    for (const auto &row : mat) {
        out.push_back(compute_std(row, ddof));
    }
    return out;
}

Vector var_axis0(const Matrix &mat, double ddof) {
>>>>>>> 17b82c5a
    std::size_t cols = column_count(mat);
    Vector out(cols, 0.0);
    if (cols == 0) {
        return out;
    }
    for (std::size_t col = 0; col < cols; ++col) {
<<<<<<< HEAD
        out[col] = compute_std(column_values(mat, col), ddof);
=======
        out[col] = compute_variance(column_values(mat, col), ddof);
>>>>>>> 17b82c5a
    }
    return out;
}

<<<<<<< HEAD
Vector std_axis1(const Matrix &mat, double ddof) {
    Vector out;
    out.reserve(mat.size());
    for (const auto &row : mat) {
        out.push_back(compute_std(row, ddof));
=======
Vector var_axis1(const Matrix &mat, double ddof) {
    Vector out;
    out.reserve(mat.size());
    for (const auto &row : mat) {
        out.push_back(compute_variance(row, ddof));
>>>>>>> 17b82c5a
    }
    return out;
}

Vector sum_axis0(const Matrix &mat) {
    std::size_t cols = column_count(mat);
    Vector out(cols, 0.0);
    if (cols == 0) {
        return out;
    }
    for (std::size_t col = 0; col < cols; ++col) {
        out[col] = compute_sum(column_values(mat, col));
    }
    return out;
}

Vector sum_axis1(const Matrix &mat) {
    Vector out;
    out.reserve(mat.size());
    for (const auto &row : mat) {
        out.push_back(compute_sum(row));
    }
    return out;
}

Vector median_axis0(const Matrix &mat) {
    std::size_t cols = column_count(mat);
    Vector out(cols, 0.0);
    if (cols == 0) {
        return out;
    }
    for (std::size_t col = 0; col < cols; ++col) {
        out[col] = compute_median(column_values(mat, col));
    }
    return out;
}

Vector median_axis1(const Matrix &mat) {
    Vector out;
    out.reserve(mat.size());
    for (const auto &row : mat) {
        out.push_back(compute_median(row));
    }
    return out;
}

Vector min_axis0(const Matrix &mat) {
    std::size_t cols = column_count(mat);
    if (cols == 0) {
        throw std::invalid_argument("minimum of empty array");
    }
    Vector out;
    out.reserve(cols);
    for (std::size_t col = 0; col < cols; ++col) {
        Vector values = column_values(mat, col);
        if (values.empty()) {
            throw std::invalid_argument("minimum of empty array");
        }
        out.push_back(*std::min_element(values.begin(), values.end()));
    }
    return out;
}

Vector min_axis1(const Matrix &mat) {
    Vector out;
    out.reserve(mat.size());
    if (mat.empty()) {
        return out;
    }
    for (const auto &row : mat) {
        if (row.empty()) {
            throw std::invalid_argument("minimum of empty array");
        }
        out.push_back(*std::min_element(row.begin(), row.end()));
    }
    return out;
}

Vector diff_vector(Vector values, int order) {
    for (int step = 0; step < order; ++step) {
        if (values.size() <= 1) {
            return Vector();
        }
        Vector next;
        next.reserve(values.size() - 1);
        for (std::size_t i = 0; i + 1 < values.size(); ++i) {
            next.push_back(values[i + 1] - values[i]);
        }
        values = std::move(next);
    }
    return values;
}

Matrix diff_matrix(const Matrix &mat, int order) {
    Matrix out;
    out.reserve(mat.size());
    for (const auto &row : mat) {
        out.push_back(diff_vector(row, order));
    }
    return out;
}

Vector elementwise(const Vector &vec, const std::function<double(double)> &fn) {
    Vector out;
    out.reserve(vec.size());
    for (double value : vec) {
        out.push_back(fn(value));
    }
    return out;
}

Matrix elementwise(const Matrix &mat, const std::function<double(double)> &fn) {
    Matrix out;
    out.reserve(mat.size());
    for (const auto &row : mat) {
        out.push_back(elementwise(row, fn));
    }
    return out;
}

template <typename Fn>
py::object apply_unary(const ParsedSequence &data, Fn fn) {
    switch (data.kind) {
    case ShapeKind::Scalar:
        return to_python(fn(data.scalar));
    case ShapeKind::Vector:
        return to_python(elementwise(data.vector, fn));
    case ShapeKind::Matrix:
        return to_python(elementwise(data.matrix, fn));
    }
    throw std::runtime_error("Unhandled shape kind");
}

template <typename Fn>
py::object apply_binary(const ParsedSequence &lhs, const ParsedSequence &rhs, Fn fn) {
    if (lhs.kind == ShapeKind::Scalar && rhs.kind == ShapeKind::Scalar) {
        return to_python(fn(lhs.scalar, rhs.scalar));
    }
    if (lhs.kind == ShapeKind::Scalar) {
        return apply_unary(rhs, [&](double value) { return fn(lhs.scalar, value); });
    }
    if (rhs.kind == ShapeKind::Scalar) {
        return apply_unary(lhs, [&](double value) { return fn(value, rhs.scalar); });
    }
    if (lhs.kind == ShapeKind::Vector && rhs.kind == ShapeKind::Vector) {
        std::size_t length = std::min(lhs.vector.size(), rhs.vector.size());
        Vector out;
        out.reserve(length);
        for (std::size_t i = 0; i < length; ++i) {
            out.push_back(fn(lhs.vector[i], rhs.vector[i]));
        }
        return to_python(out);
    }
    if (lhs.kind == ShapeKind::Matrix && rhs.kind == ShapeKind::Matrix) {
        std::size_t rows = std::min(lhs.matrix.size(), rhs.matrix.size());
        Matrix out;
        out.reserve(rows);
        for (std::size_t row = 0; row < rows; ++row) {
            std::size_t cols = std::min(lhs.matrix[row].size(), rhs.matrix[row].size());
            Vector out_row;
            out_row.reserve(cols);
            for (std::size_t col = 0; col < cols; ++col) {
                out_row.push_back(fn(lhs.matrix[row][col], rhs.matrix[row][col]));
            }
            out.push_back(std::move(out_row));
        }
        return to_python(out);
    }
    throw std::invalid_argument("Mismatched shapes for binary operation");
}

double trace_value(const Matrix &mat) {
    if (mat.empty()) {
        return 0.0;
    }
    std::size_t rows = mat.size();
    std::size_t cols = 0;
    for (const auto &row : mat) {
        cols = std::max(cols, row.size());
    }
    std::size_t diag = std::min(rows, cols);
    double sum = 0.0;
    for (std::size_t i = 0; i < diag; ++i) {
        if (i < mat[i].size()) {
            sum += mat[i][i];
        }
    }
    return sum;
}

Matrix identity_matrix(std::size_t n) {
    Matrix ident(n, Vector(n, 0.0));
    for (std::size_t i = 0; i < n; ++i) {
        ident[i][i] = 1.0;
    }
    return ident;
}

Matrix augment_matrix(const Matrix &mat, const Matrix &identity) {
    Matrix augmented = mat;
    for (std::size_t i = 0; i < augmented.size(); ++i) {
        augmented[i].insert(augmented[i].end(), identity[i].begin(), identity[i].end());
    }
    return augmented;
}

Matrix inverse_matrix(const Matrix &mat) {
    std::size_t n = mat.size();
    for (const auto &row : mat) {
        if (row.size() != n) {
            throw std::invalid_argument("Matrix must be square");
        }
    }
    Matrix augmented = augment_matrix(mat, identity_matrix(n));
    for (std::size_t i = 0; i < n; ++i) {
        double pivot = augmented[i][i];
        if (std::abs(pivot) < 1e-12) {
            std::size_t swap_row = n;
            for (std::size_t j = i + 1; j < n; ++j) {
                if (std::abs(augmented[j][i]) > 1e-12) {
                    swap_row = j;
                    break;
                }
            }
            if (swap_row == n) {
                throw std::invalid_argument("Matrix is singular");
            }
            std::swap(augmented[i], augmented[swap_row]);
            pivot = augmented[i][i];
        }
        double pivot_inv = 1.0 / pivot;
        for (double &value : augmented[i]) {
            value *= pivot_inv;
        }
        for (std::size_t j = 0; j < n; ++j) {
            if (j == i) {
                continue;
            }
            double factor = augmented[j][i];
            if (factor == 0.0) {
                continue;
            }
            for (std::size_t k = 0; k < augmented[j].size(); ++k) {
                augmented[j][k] -= factor * augmented[i][k];
            }
        }
    }
    Matrix inverse(n, Vector(n, 0.0));
    for (std::size_t i = 0; i < n; ++i) {
        inverse[i].assign(augmented[i].begin() + static_cast<std::ptrdiff_t>(n), augmented[i].end());
    }
    return inverse;
}

std::pair<double, double> slogdet_matrix(Matrix mat) {
    std::size_t n = mat.size();
    for (const auto &row : mat) {
        if (row.size() != n) {
            throw std::invalid_argument("Matrix must be square");
        }
    }
    double sign = 1.0;
    double log_abs_det = 0.0;
    for (std::size_t i = 0; i < n; ++i) {
        std::size_t pivot_row = i;
        double max_val = std::abs(mat[i][i]);
        for (std::size_t r = i + 1; r < n; ++r) {
            double candidate = std::abs(mat[r][i]);
            if (candidate > max_val) {
                max_val = candidate;
                pivot_row = r;
            }
        }
        if (max_val < 1e-12) {
            return {0.0, -std::numeric_limits<double>::infinity()};
        }
        if (pivot_row != i) {
            std::swap(mat[i], mat[pivot_row]);
            sign *= -1.0;
        }
        double pivot = mat[i][i];
        if (pivot < 0) {
            sign *= -1.0;
        }
        log_abs_det += std::log(std::abs(pivot));
        for (std::size_t row = i + 1; row < n; ++row) {
            double factor = mat[row][i] / pivot;
            for (std::size_t col = i; col < n; ++col) {
                mat[row][col] -= factor * mat[i][col];
            }
        }
    }
    return {sign, log_abs_det};
}

}  // namespace

py::object matmul(py::handle a, py::handle b) {
    ParsedSequence lhs = parse_sequence(a);
    ParsedSequence rhs = parse_sequence(b);
    if (lhs.kind == ShapeKind::Scalar && rhs.kind == ShapeKind::Scalar) {
        return to_python(lhs.scalar * rhs.scalar);
    }
    if (lhs.kind == ShapeKind::Vector && rhs.kind == ShapeKind::Vector) {
        std::size_t length = std::min(lhs.vector.size(), rhs.vector.size());
        double result = 0.0;
        for (std::size_t i = 0; i < length; ++i) {
            result += lhs.vector[i] * rhs.vector[i];
        }
        return to_python(result);
    }
    if (lhs.kind == ShapeKind::Matrix && rhs.kind == ShapeKind::Vector) {
        Vector result;
        result.reserve(lhs.matrix.size());
        for (const auto &row : lhs.matrix) {
            std::size_t length = std::min(row.size(), rhs.vector.size());
            double value = 0.0;
            for (std::size_t i = 0; i < length; ++i) {
                value += row[i] * rhs.vector[i];
            }
            result.push_back(value);
        }
        return to_python(result);
    }
    if (lhs.kind == ShapeKind::Matrix && rhs.kind == ShapeKind::Matrix) {
        std::size_t m = lhs.matrix.size();
        std::size_t n = lhs.matrix.empty() ? 0 : lhs.matrix.front().size();
        std::size_t p = rhs.matrix.empty() ? 0 : rhs.matrix.front().size();
        Matrix result(m, Vector(p, 0.0));
        for (std::size_t i = 0; i < m; ++i) {
            for (std::size_t k = 0; k < n; ++k) {
                if (k >= rhs.matrix.size()) {
                    continue;
                }
                double aik = lhs.matrix[i][k];
                std::size_t cols = std::min(p, rhs.matrix[k].size());
                for (std::size_t j = 0; j < cols; ++j) {
                    result[i][j] += aik * rhs.matrix[k][j];
                }
            }
        }
        return to_python(result);
    }
    if (lhs.kind == ShapeKind::Vector && rhs.kind == ShapeKind::Matrix) {
        std::size_t rows = rhs.matrix.size();
        Vector result;
        result.reserve(rows ? rhs.matrix.front().size() : 0);
        if (!rhs.matrix.empty()) {
            std::size_t cols = rhs.matrix.front().size();
            result.assign(cols, 0.0);
            for (std::size_t k = 0; k < std::min(lhs.vector.size(), rhs.matrix.size()); ++k) {
                for (std::size_t j = 0; j < std::min(cols, rhs.matrix[k].size()); ++j) {
                    result[j] += lhs.vector[k] * rhs.matrix[k][j];
                }
            }
        }
        return to_python(result);
    }
    if (lhs.kind == ShapeKind::Scalar) {
        return apply_unary(rhs, [&](double value) { return lhs.scalar * value; });
    }
    if (rhs.kind == ShapeKind::Scalar) {
        return apply_unary(lhs, [&](double value) { return value * rhs.scalar; });
    }
    throw std::invalid_argument("Unsupported operands for matmul");
}

py::object dot(py::handle a, py::handle b) {
    ParsedSequence lhs = parse_sequence(a);
    ParsedSequence rhs = parse_sequence(b);
    Vector left = flatten(lhs);
    Vector right = flatten(rhs);
    std::size_t length = std::min(left.size(), right.size());
    double result = 0.0;
    for (std::size_t i = 0; i < length; ++i) {
        result += left[i] * right[i];
    }
    return to_python(result);
}

py::object mean(py::handle data, py::object axis, bool keepdims) {
    ParsedSequence parsed = parse_sequence(data);
    if (axis.is_none()) {
        double value = compute_mean(flatten(parsed));
        if (!keepdims) {
            return to_python(value);
        }
        return wrap_scalar_keepdims(value, parsed);
    }
    int axis_value = axis.cast<int>();
    if (parsed.kind == ShapeKind::Scalar) {
        if (axis_value == 0) {
            double value = parsed.scalar;
            if (keepdims) {
                return to_python(Matrix{Vector{value}});
            }
            return to_python(Vector{value});
        }
        throw std::invalid_argument("axis out of bounds for scalar input");
    }
    if (parsed.kind == ShapeKind::Vector) {
        if (axis_value == 0) {
            double value = compute_mean(parsed.vector);
            if (keepdims) {
                return to_python(Matrix{Vector{value}});
            }
            return to_python(Vector{value});
        }
        throw std::invalid_argument("axis out of bounds for 1D input");
    }
    if (axis_value == 0) {
        Vector values = mean_axis0(parsed.matrix);
        return wrap_axis_vector(values, keepdims, false);
    }
    if (axis_value == 1) {
        Vector values = mean_axis1(parsed.matrix);
        return wrap_axis_vector(values, keepdims, true);
    }
    throw std::invalid_argument("Unsupported axis for mean");
}

py::object std(py::handle data, py::object axis, double ddof, bool keepdims) {
    ParsedSequence parsed = parse_sequence(data);
    if (axis.is_none()) {
        double value = compute_std(flatten(parsed), ddof);
        if (!keepdims) {
            return to_python(value);
        }
        return wrap_scalar_keepdims(value, parsed);
    }
    int axis_value = axis.cast<int>();
    if (parsed.kind == ShapeKind::Scalar) {
        if (axis_value == 0) {
            double value = compute_std(Vector{parsed.scalar}, ddof);
            if (keepdims) {
                return to_python(Matrix{Vector{value}});
            }
            return to_python(Vector{value});
        }
        throw std::invalid_argument("axis out of bounds for scalar input");
    }
    if (parsed.kind == ShapeKind::Vector) {
        if (axis_value == 0) {
            double value = compute_std(parsed.vector, ddof);
            if (keepdims) {
                return to_python(Matrix{Vector{value}});
            }
            return to_python(Vector{value});
        }
        throw std::invalid_argument("axis out of bounds for 1D input");
    }
    if (axis_value == 0) {
        Vector values = std_axis0(parsed.matrix, ddof);
        return wrap_axis_vector(values, keepdims, false);
    }
    if (axis_value == 1) {
        Vector values = std_axis1(parsed.matrix, ddof);
        return wrap_axis_vector(values, keepdims, true);
    }
    throw std::invalid_argument("Unsupported axis for std");
}

py::object var_reduce(py::handle data, py::object axis, double ddof, bool keepdims) {
    ParsedSequence parsed = parse_sequence(data);
    if (axis.is_none()) {
        double value = compute_variance(flatten(parsed), ddof);
        if (!keepdims) {
            return to_python(value);
        }
        return wrap_scalar_keepdims(value, parsed);
    }
    int axis_value = axis.cast<int>();
    if (parsed.kind == ShapeKind::Scalar) {
        if (axis_value == 0) {
            double value = compute_variance(Vector{parsed.scalar}, ddof);
            if (keepdims) {
                return to_python(Matrix{Vector{value}});
            }
            return to_python(Vector{value});
        }
        throw std::invalid_argument("axis out of bounds for scalar input");
    }
    if (parsed.kind == ShapeKind::Vector) {
        if (axis_value == 0) {
            double value = compute_variance(parsed.vector, ddof);
            if (keepdims) {
                return to_python(Matrix{Vector{value}});
            }
            return to_python(Vector{value});
        }
        throw std::invalid_argument("axis out of bounds for 1D input");
    }
    if (axis_value == 0) {
        Vector values = var_axis0(parsed.matrix, ddof);
        return wrap_axis_vector(values, keepdims, false);
    }
    if (axis_value == 1) {
        Vector values = var_axis1(parsed.matrix, ddof);
        return wrap_axis_vector(values, keepdims, true);
    }
    throw std::invalid_argument("Unsupported axis for var");
}

py::object sum(py::handle data, py::object axis, bool keepdims) {
    ParsedSequence parsed = parse_sequence(data);
    if (axis.is_none()) {
        double total = compute_sum(flatten(parsed));
        if (!keepdims) {
            return to_python(total);
        }
        if (parsed.kind == ShapeKind::Scalar) {
            return to_python(total);
        }
        if (parsed.kind == ShapeKind::Vector) {
            return to_python(Vector{total});
        }
        return to_python(Matrix{Vector{total}});
    }
    int axis_value = axis.cast<int>();
    if (parsed.kind == ShapeKind::Scalar) {
        if (axis_value == 0) {
            return keepdims ? to_python(Matrix{Vector{parsed.scalar}}) : to_python(Vector{parsed.scalar});
        }
        throw std::invalid_argument("axis out of bounds for scalar input");
    }
    if (parsed.kind == ShapeKind::Vector) {
        if (axis_value != 0) {
            throw std::invalid_argument("axis out of bounds for 1D input");
        }
        double value = compute_sum(parsed.vector);
        if (keepdims) {
            return to_python(Matrix{Vector{value}});
        }
        return to_python(Vector{value});
    }
    if (axis_value == 0) {
        Vector values = sum_axis0(parsed.matrix);
        if (keepdims) {
            return to_python(Matrix{values});
        }
        return to_python(values);
    }
    if (axis_value == 1) {
        Vector values = sum_axis1(parsed.matrix);
        if (keepdims) {
            Matrix mat;
            mat.reserve(values.size());
            for (double value : values) {
                mat.push_back(Vector{value});
            }
            return to_python(mat);
        }
        return to_python(values);
    }
    throw std::invalid_argument("Unsupported axis for sum");
}

py::object min_reduce(py::handle data, py::object axis, bool keepdims) {
    ParsedSequence parsed = parse_sequence(data);
    if (axis.is_none()) {
        double value = compute_min(flatten(parsed));
        if (!keepdims) {
            return to_python(value);
        }
        return wrap_scalar_keepdims(value, parsed);
    }
    int axis_value = axis.cast<int>();
    if (parsed.kind == ShapeKind::Scalar) {
        if (axis_value == 0) {
            double value = parsed.scalar;
            if (keepdims) {
                return to_python(Matrix{Vector{value}});
            }
            return to_python(Vector{value});
        }
        throw std::invalid_argument("axis out of bounds for scalar input");
    }
    if (parsed.kind == ShapeKind::Vector) {
        if (axis_value == 0) {
            double value = compute_min(parsed.vector);
            if (keepdims) {
                return to_python(Matrix{Vector{value}});
            }
            return to_python(Vector{value});
        }
        throw std::invalid_argument("axis out of bounds for 1D input");
    }
    if (axis_value == 0) {
        Vector values = min_axis0(parsed.matrix);
        return wrap_axis_vector(values, keepdims, false);
    }
    if (axis_value == 1) {
        Vector values = min_axis1(parsed.matrix);
        return wrap_axis_vector(values, keepdims, true);
    }
    throw std::invalid_argument("Unsupported axis for min");
}

py::object tanh(py::handle data) {
    return apply_unary(parse_sequence(data), [](double value) { return std::tanh(value); });
}

py::object exp(py::handle data) {
    return apply_unary(parse_sequence(data), [](double value) { return std::exp(value); });
}

py::object log(py::handle data) {
    return apply_unary(parse_sequence(data), [](double value) { return std::log(value); });
}

py::object logaddexp(py::handle a, py::handle b) {
    auto combine = [](double x, double y) {
        double m = std::max(x, y);
        return m + std::log(std::exp(x - m) + std::exp(y - m));
    };
    return apply_binary(parse_sequence(a), parse_sequence(b), combine);
}

py::object median(py::handle data, py::object axis) {
    ParsedSequence parsed = parse_sequence(data);
    if (axis.is_none()) {
        return to_python(compute_median(flatten(parsed)));
    }
    int axis_value = axis.cast<int>();
    if (parsed.kind == ShapeKind::Scalar) {
        if (axis_value == 0) {
            return to_python(Vector{parsed.scalar});
        }
        throw std::invalid_argument("axis out of bounds for scalar input");
    }
    if (parsed.kind == ShapeKind::Vector) {
        if (axis_value == 0) {
            return to_python(Vector{compute_median(parsed.vector)});
        }
        throw std::invalid_argument("axis out of bounds for 1D input");
    }
    if (axis_value == 0) {
        return to_python(median_axis0(parsed.matrix));
    }
    if (axis_value == 1) {
        return to_python(median_axis1(parsed.matrix));
    }
    throw std::invalid_argument("Unsupported axis for median");
}

py::object abs(py::handle data) {
    return apply_unary(parse_sequence(data), [](double value) { return std::abs(value); });
}

py::object clip(py::handle data, double lo, double hi) {
    if (lo > hi) {
        std::swap(lo, hi);
    }
    return apply_unary(parse_sequence(data), [&](double value) { return std::clamp(value, lo, hi); });
}

py::object sqrt(py::handle data) {
    return apply_unary(parse_sequence(data), [](double value) { return std::sqrt(value); });
}

py::object diff(py::handle data, int order) {
    if (order < 0) {
        throw std::invalid_argument("diff order must be non-negative");
    }
    ParsedSequence parsed = parse_sequence(data);
    if (order == 0) {
        switch (parsed.kind) {
        case ShapeKind::Scalar:
            return to_python(parsed.scalar);
        case ShapeKind::Vector:
            return to_python(parsed.vector);
        case ShapeKind::Matrix:
            return to_python(parsed.matrix);
        }
    }
    if (parsed.kind == ShapeKind::Scalar) {
        return to_python(Vector());
    }
    if (parsed.kind == ShapeKind::Vector) {
        return to_python(diff_vector(parsed.vector, order));
    }
    return to_python(diff_matrix(parsed.matrix, order));
}

py::object argsort(py::handle data) {
    Vector values = flatten(parse_sequence(data));
    std::vector<std::size_t> indices(values.size());
    std::iota(indices.begin(), indices.end(), 0);
    std::stable_sort(indices.begin(), indices.end(), [&](std::size_t lhs, std::size_t rhs) {
        return values[lhs] < values[rhs];
    });
    py::list result;
    for (std::size_t index : indices) {
        result.append(py::int_(static_cast<long>(index)));
    }
    return result;
}

py::object argmax(py::handle data) {
    Vector values = flatten(parse_sequence(data));
    if (values.empty()) {
        return py::int_(0);
    }
    std::size_t best = 0;
    double best_value = values[0];
    for (std::size_t i = 1; i < values.size(); ++i) {
        if (values[i] > best_value) {
            best = i;
            best_value = values[i];
        }
    }
    return py::int_(static_cast<long>(best));
}

py::object trace(py::handle data) {
    Matrix mat = ensure_matrix(parse_sequence(data));
    return to_python(trace_value(mat));
}

py::object linalg_norm(py::handle data) {
    Vector values = flatten(parse_sequence(data));
    double sum_sq = 0.0;
    for (double value : values) {
        sum_sq += value * value;
    }
    return to_python(std::sqrt(sum_sq));
}

py::object linalg_inv(py::handle data) {
    Matrix mat = ensure_matrix(parse_sequence(data));
    if (mat.empty()) {
        return to_python(Matrix());
    }
    return to_python(inverse_matrix(mat));
}

py::object linalg_slogdet(py::handle data) {
    Matrix mat = ensure_matrix(parse_sequence(data));
    if (mat.empty()) {
        return py::make_tuple(1.0, -std::numeric_limits<double>::infinity());
    }
    auto result = slogdet_matrix(mat);
    return py::make_tuple(result.first, result.second);
}

PYBIND11_MODULE(spiral_numeric_cpp, m) {
    m.doc() = "High-performance numeric helpers for Spiral Reality";
    m.def("matmul", &matmul, "Matrix multiplication");
    m.def("dot", &dot, "Dot product");
    m.def("mean", &mean, "Mean reduction", py::arg("data"), py::arg("axis") = py::none(), py::arg("keepdims") = false);
    m.def("std", &std, "Standard deviation", py::arg("data"), py::arg("axis") = py::none(), py::arg("ddof") = 0.0, py::arg("keepdims") = false);
<<<<<<< HEAD
=======
    m.def("var", &var_reduce, "Variance", py::arg("data"), py::arg("axis") = py::none(), py::arg("ddof") = 0.0, py::arg("keepdims") = false);
>>>>>>> 17b82c5a
    m.def("sum", &sum, "Sum reduction", py::arg("data"), py::arg("axis") = py::none(), py::arg("keepdims") = false);
    m.def("min", &min_reduce, "Minimum reduction", py::arg("data"), py::arg("axis") = py::none(), py::arg("keepdims") = false);
    m.def("tanh", &tanh, "Hyperbolic tangent");
    m.def("exp", &exp, "Exponential");
    m.def("log", &log, "Natural logarithm");
    m.def("logaddexp", &logaddexp, "Log-add-exp");
    m.def("median", &median, "Median", py::arg("data"), py::arg("axis") = py::none());
    m.def("abs", &abs, "Absolute value");
    m.def("clip", &clip, "Clip values", py::arg("data"), py::arg("lo"), py::arg("hi"));
    m.def("sqrt", &sqrt, "Square root");
    m.def("diff", &diff, "Discrete difference", py::arg("data"), py::arg("order") = 1);
    m.def("argsort", &argsort, "Argsort indices");
    m.def("argmax", &argmax, "Argmax index");
    m.def("trace", &trace, "Trace value");
    m.def("linalg_norm", &linalg_norm, "Vector norm");
    m.def("linalg_inv", &linalg_inv, "Matrix inverse");
    m.def("linalg_slogdet", &linalg_slogdet, "Sign and log determinant");
}<|MERGE_RESOLUTION|>--- conflicted
+++ resolved
@@ -196,11 +196,7 @@
     return sum / static_cast<double>(values.size());
 }
 
-<<<<<<< HEAD
 double compute_std(const Vector &values, double ddof = 0.0) {
-=======
-double compute_variance(const Vector &values, double ddof = 0.0) {
->>>>>>> 17b82c5a
     if (values.empty()) {
         if (ddof <= 0.0) {
             return 0.0;
@@ -217,9 +213,6 @@
     if (denom <= 0.0) {
         return std::numeric_limits<double>::quiet_NaN();
     }
-<<<<<<< HEAD
-    return std::sqrt(accum / denom);
-=======
     return accum / denom;
 }
 
@@ -229,7 +222,6 @@
         return std::numeric_limits<double>::quiet_NaN();
     }
     return std::sqrt(variance);
->>>>>>> 17b82c5a
 }
 
 double compute_sum(const Vector &values) {
@@ -277,8 +269,6 @@
 }
 
 Vector std_axis0(const Matrix &mat, double ddof) {
-<<<<<<< HEAD
-=======
     std::size_t cols = column_count(mat);
     Vector out(cols, 0.0);
     if (cols == 0) {
@@ -300,35 +290,22 @@
 }
 
 Vector var_axis0(const Matrix &mat, double ddof) {
->>>>>>> 17b82c5a
     std::size_t cols = column_count(mat);
     Vector out(cols, 0.0);
     if (cols == 0) {
         return out;
     }
     for (std::size_t col = 0; col < cols; ++col) {
-<<<<<<< HEAD
-        out[col] = compute_std(column_values(mat, col), ddof);
-=======
         out[col] = compute_variance(column_values(mat, col), ddof);
->>>>>>> 17b82c5a
-    }
-    return out;
-}
-
-<<<<<<< HEAD
-Vector std_axis1(const Matrix &mat, double ddof) {
-    Vector out;
-    out.reserve(mat.size());
-    for (const auto &row : mat) {
-        out.push_back(compute_std(row, ddof));
-=======
+    }
+    return out;
+}
+
 Vector var_axis1(const Matrix &mat, double ddof) {
     Vector out;
     out.reserve(mat.size());
     for (const auto &row : mat) {
         out.push_back(compute_variance(row, ddof));
->>>>>>> 17b82c5a
     }
     return out;
 }
@@ -1080,10 +1057,7 @@
     m.def("dot", &dot, "Dot product");
     m.def("mean", &mean, "Mean reduction", py::arg("data"), py::arg("axis") = py::none(), py::arg("keepdims") = false);
     m.def("std", &std, "Standard deviation", py::arg("data"), py::arg("axis") = py::none(), py::arg("ddof") = 0.0, py::arg("keepdims") = false);
-<<<<<<< HEAD
-=======
     m.def("var", &var_reduce, "Variance", py::arg("data"), py::arg("axis") = py::none(), py::arg("ddof") = 0.0, py::arg("keepdims") = false);
->>>>>>> 17b82c5a
     m.def("sum", &sum, "Sum reduction", py::arg("data"), py::arg("axis") = py::none(), py::arg("keepdims") = false);
     m.def("min", &min_reduce, "Minimum reduction", py::arg("data"), py::arg("axis") = py::none(), py::arg("keepdims") = false);
     m.def("tanh", &tanh, "Hyperbolic tangent");
