--- conflicted
+++ resolved
@@ -2,11 +2,8 @@
 
 from typing import Any
 
-<<<<<<< HEAD
 import math
 
-=======
->>>>>>> 1120497a
 import numpy as real_numpy
 import pytest
 
@@ -164,20 +161,6 @@
     assert stub_method.to_list() == pytest.approx(expected_method.tolist())
 
 
-<<<<<<< HEAD
-def test_var_supports_ddof_and_keepdims():
-    values = [[1.0, 3.0, 5.0], [2.0, 4.0, 8.0]]
-    arr = np_stub.array(values)
-    stub = np_stub.var(arr, axis=1, ddof=1, keepdims=True)
-    expected = real_numpy.var(real_numpy.array(values), axis=1, ddof=1, keepdims=True)
-    assert isinstance(stub, np_stub.ndarray)
-    assert stub.to_list() == pytest.approx(expected.tolist())
-
-    method_stub = arr.var(axis=0, ddof=1, keepdims=True)
-    expected_method = real_numpy.var(real_numpy.array(values), axis=0, ddof=1, keepdims=True)
-    assert isinstance(method_stub, np_stub.ndarray)
-    assert method_stub.to_list() == pytest.approx(expected_method.tolist())
-=======
 def test_tuple_axis_operations_match_numpy():
     values = [
         [[1.0, 2.0], [3.0, 4.0], [5.0, 6.0]],
@@ -212,7 +195,6 @@
     median_expected = real_numpy.median(np_values, axis=(0, 2))
     assert isinstance(median_stub, np_stub.ndarray)
     assert median_stub.to_list() == pytest.approx(median_expected.tolist())
->>>>>>> 1120497a
 
 
 def test_python_backend_median_axis():
