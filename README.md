--- conflicted
+++ resolved
@@ -15,11 +15,8 @@
 - Instrumentation: `OnePassAIT.gate_diagnostics()` surfaces gate traces + attention energy;
   `integrated/run_demo.py` now reports segmentation F1, encode latency, attention summaries, and
   persists checkpoints/logs for inspection.
-<<<<<<< HEAD
 - Curated corpus: the demo seeds the student with over twenty reflective English prompts (plus the
   bilingual originals) so the CRF head learns boundary cues rooted in investigative workflows.
-=======
->>>>>>> e6e30405
 
 ## Layout
 - `integrated/aif_core/` — compact Active Inference Core v2.
@@ -30,8 +27,6 @@
 - `integrated/run_demo.py` — end‑to‑end run; writes `integrated_log.json` and a checkpoint.
 - `tests/` — segmentation quality + encode latency regression tests.
 - `.github/workflows/ci.yml` — GitHub Actions workflow (compile check + unit tests).
-<<<<<<< HEAD
-=======
 ## Overview
 
 This directory contains an integration of the "onepass" text-processing experiments with an aif_core component. The implementation is primarily NumPy-based and demonstrates a one-pass (online) processing pipeline that combines segmentation (boundary detection), phase-based local features, and a toy transformer-style encoder to produce contextualized embeddings.
@@ -66,7 +61,6 @@
 (If migrating to PyTorch later, add `torch` to dependencies.)
 
 Install example:
->>>>>>> e6e30405
 
 ```bash
 python -m venv .venv
@@ -75,8 +69,6 @@
 pip install numpy
 ```
 
-<<<<<<< HEAD
-=======
 ## Quick start
 
 1. Create and activate a virtual environment and install dependencies (see above).
@@ -86,7 +78,6 @@
 python spiralreality_AIT_onepass_aifcore_integrated/integrated/run_demo.py
 ```
 
->>>>>>> e6e30405
 Artifacts:
 - `integrated_log.json` → chosen actions, EFE aggregates, belief updates, segmentation metrics,
   gate diagnostics.
@@ -104,11 +95,8 @@
 python -m unittest discover -v
 ```
 
-<<<<<<< HEAD
 CI runs the unit tests plus a `compileall` lint on Python 3.11.
-=======
-CI runs the unit tests plus a `compileall` lint on Python 3.11.
-3. Check console output and any generated plots or files. The demo prints boundary probabilities, phase curvature, gate positions, and encoder outputs.
+Check console output and any generated plots or files. The demo prints boundary probabilities, phase curvature, gate positions, and encoder outputs.
 
 ### About run_demo
 
@@ -146,5 +134,4 @@
 ## Contact / Notes
 
 - Repository owner: @RyoSpiralArchitect
-- Key files and experiments to check: run_demo.py, gwm_bridge.py
->>>>>>> e6e30405
+- Key files and experiments to check: run_demo.py, gwm_bridge.py