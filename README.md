--- conflicted
+++ resolved
@@ -16,12 +16,8 @@
   shims) can slot in without touching the One-Pass logic.  The optional
   `spiral_transformer_cpp` build now installs alongside the Python wrapper and surfaces
   compile-time CUDA/ROCm/MPS hints through `device_inventory()`/`set_device()` so GPU-capable
-<<<<<<< HEAD
   targets can be selected without adding a PyTorch dependency while honouring
   `SPIRAL_TRANSFORMER_DEVICE`/`SPIRAL_DEVICE` overrides when choosing a default accelerator.
-=======
-  targets can be selected without adding a PyTorch dependency.
->>>>>>> 7b9d1a3d
 - Streaming-friendly trainer: `StudentTrainingConfig(cache_sequences=False)` turns on
   low-memory mode so the boundary learner rebuilds sequences on the fly, enabling massive
   corpora to be processed in pure NumPy without staging every example in RAM. Training summaries
