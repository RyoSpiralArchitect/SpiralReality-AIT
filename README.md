--- conflicted
+++ resolved
@@ -27,8 +27,6 @@
 - `integrated/run_demo.py` — end‑to‑end run; writes `integrated_log.json` and a checkpoint.
 - `tests/` — segmentation quality + encode latency regression tests.
 - `.github/workflows/ci.yml` — GitHub Actions workflow (compile check + unit tests).
-<<<<<<< HEAD
-=======
 ## Overview
 
 This directory contains an integration of the "onepass" text-processing experiments with an aif_core component. The implementation is primarily NumPy-based and demonstrates a one-pass (online) processing pipeline that combines segmentation (boundary detection), phase-based local features, and a toy transformer-style encoder to produce contextualized embeddings.
@@ -63,7 +61,6 @@
 (If migrating to PyTorch later, add `torch` to dependencies.)
 
 Install example:
->>>>>>> 260dccb6
 
 ```bash
 python -m venv .venv
@@ -72,8 +69,6 @@
 pip install numpy
 ```
 
-<<<<<<< HEAD
-=======
 ## Quick start
 
 1. Create and activate a virtual environment and install dependencies (see above).
@@ -83,7 +78,6 @@
 python spiralreality_AIT_onepass_aifcore_integrated/integrated/run_demo.py
 ```
 
->>>>>>> 260dccb6
 Artifacts:
 - `integrated_log.json` → chosen actions, EFE aggregates, belief updates, segmentation metrics,
   gate diagnostics.
@@ -101,9 +95,6 @@
 python -m unittest discover -v
 ```
 
-<<<<<<< HEAD
-CI runs the unit tests plus a `compileall` lint on Python 3.11.
-=======
 CI runs the unit tests plus a `compileall` lint on Python 3.11.
 Check console output and any generated plots or files. The demo prints boundary probabilities, phase curvature, gate positions, and encoder outputs.
 
@@ -143,5 +134,4 @@
 ## Contact / Notes
 
 - Repository owner: @RyoSpiralArchitect
-- Key files and experiments to check: run_demo.py, gwm_bridge.py
->>>>>>> 260dccb6
+- Key files and experiments to check: run_demo.py, gwm_bridge.py