# integrated (onepass AIT + aif_core) — Overview and Quick Start

This build **replaces AIF's world-model step with the One‑Pass AIT dynamics** and now trains the
boundary student end-to-end with a tiny NN+CRF head tied into the encoder.

## Highlights
- Hybrid boundary learner: learnable char embeddings → shallow tanh block → binary CRF with
  Viterbi decoding.  The head trains jointly with the SpectralTransformerAdapter via a
  lightweight feedback rule and keeps learnable phase bases for gating.  Optional bridges in
  `integrated/boundary_cpp.py` and `integrated/boundary_julia.py` now expose device discovery so
  bespoke C++/Julia/R implementations can advertise CUDA/Metal targets and accept `device_preference`
  hints while falling back to the pure NumPy student when unavailable.
- Spectral transformer encoder: `integrated/encoder.py` upgrades the old toy adapter to a
  multi-head, layer-normalised NumPy transformer with phase-aware FiLM modulation.  It keeps track
  of gate-aware attention maps and reports its device inventory so external backends (or future GPU
  shims) can slot in without touching the One-Pass logic.
- Streaming-friendly trainer: `StudentTrainingConfig(cache_sequences=False)` turns on
  low-memory mode so the boundary learner rebuilds sequences on the fly, enabling massive
  corpora to be processed in pure NumPy without staging every example in RAM. Training summaries
  report cache usage alongside backend/device inventories so large-scale jobs remain observable.
- Phase-aware encoding: curvature-derived local features are folded into the positional signal and
  boundary probabilities seed a gated attention mask, lifting stability and F1 on reflective text.
  The encoder loader (`integrated/encoder_backends.py`) also probes for C++/Julia/R transformer
  adapters, mirroring the boundary student's backend selection so joint training can ride compiled
  kernels.
- Learned latent dynamics: a small MLP (see `integrated/dynamics.py`) distils the handcrafted
  transition rule and powers `OnePassAIT.predict_next` once sufficient experience has been
  collected.
- Deployment ready: a FastAPI server (`integrated/api.py`) exposes `/segment`, `/encode`, `/train`
  and `/load` endpoints, and `integrated/checkpoint.py` serialises model state to JSON.
- Instrumentation: `OnePassAIT.gate_diagnostics()` surfaces gate traces, attention energy, and gate
  mask strength.  `integrated/run_demo.py` streams structured JSON scalars for training loss/F1,
  latency, gate energy, and phase statistics while persisting checkpoints/logs for inspection.
- Visualization ready: `notebooks/run_demo.ipynb` mirrors the demo with Matplotlib/Seaborn hooks for
  attention maps, phase traces, and gate overlays.
- Curated corpora: the demo now assembles a multilingual dataset that augments the reflective
  English/Japanese anchors with curated Spanish, French, German, and Chinese narratives. The helper
  utilities in `integrated/multilingual.py` register the segments so the trainer and tests can reuse
  them consistently while exposing language histograms and per-language length/token statistics for
  rapid dataset audits.

## Layout
- `integrated/aif_core/` — compact Active Inference Core v2.
- `integrated/onepass_ait.py` — learnable phase basis, boundary NN+CRF, latent dynamics, diagnostics.
- `integrated/boundary.py` / `phase.py` / `encoder.py` / `dynamics.py` — modular components powering
  the student and latent model.
- `integrated/gwm_bridge.py` — binds One‑Pass AIT to AIF (ctx & step hooks).
- `integrated/run_demo.py` — end‑to‑end run; writes `integrated_log.json`, scalar logs, and a
  checkpoint.
<<<<<<< HEAD
- `notebooks/run_demo.ipynb` — interactive variant of the demo with visualization scaffolding.
- `tests/` — segmentation quality + encode latency regression tests.
- `.github/workflows/ci.yml` — GitHub Actions workflow (compile check + unit tests).
- `native/cpp` — pybind11 implementations of the boundary student and transformer (`spiral_boundary_cpp`, `spiral_transformer_cpp`).
- `native/julia` — Julia boundary and transformer adapters for juliacall/PyJulia bridges.

## Layout
- `integrated/aif_core/` — compact Active Inference Core v2.
- `integrated/onepass_ait.py` — learnable phase basis, boundary NN+CRF, latent dynamics, diagnostics.
- `integrated/boundary.py` / `phase.py` / `encoder.py` / `dynamics.py` — modular components powering
  the student and latent model.
- `integrated/gwm_bridge.py` — binds One‑Pass AIT to AIF (ctx & step hooks).
- `integrated/run_demo.py` — end‑to‑end run; writes `integrated_log.json`, scalar logs, and a
  checkpoint.
- `notebooks/run_demo.ipynb` — interactive variant of the demo with visualization scaffolding.
- `tests/` — segmentation quality + encode latency regression tests.
- `.github/workflows/ci.yml` — GitHub Actions workflow (compile check + unit tests).

## Layout
- `integrated/aif_core/` — compact Active Inference Core v2.
- `integrated/onepass_ait.py` — learnable phase basis, boundary NN+CRF, latent dynamics, diagnostics.
- `integrated/boundary.py` / `phase.py` / `encoder.py` / `dynamics.py` — modular components powering
  the student and latent model.
- `integrated/gwm_bridge.py` — binds One‑Pass AIT to AIF (ctx & step hooks).
- `integrated/run_demo.py` — end‑to‑end run; writes `integrated_log.json`, scalar logs, and a
  checkpoint.
- `notebooks/run_demo.ipynb` — interactive variant of the demo with visualization scaffolding.
- `tests/` — segmentation quality + encode latency regression tests.
- `.github/workflows/ci.yml` — GitHub Actions workflow (compile check + unit tests).

## Layout
- `integrated/aif_core/` — compact Active Inference Core v2.
- `integrated/onepass_ait.py` — learnable phase basis, boundary NN+CRF, latent dynamics, diagnostics.
- `integrated/boundary.py` / `phase.py` / `encoder.py` / `dynamics.py` — modular components powering
  the student and latent model.
- `integrated/gwm_bridge.py` — binds One‑Pass AIT to AIF (ctx & step hooks).
- `integrated/run_demo.py` — end‑to‑end run; writes `integrated_log.json`, scalar logs, and a
  checkpoint.
- `notebooks/run_demo.ipynb` — interactive variant of the demo with visualization scaffolding.
- `tests/` — segmentation quality + encode latency regression tests.
- `.github/workflows/ci.yml` — GitHub Actions workflow (compile check + unit tests).

## Layout
- `integrated/aif_core/` — compact Active Inference Core v2.
- `integrated/onepass_ait.py` — learnable phase basis, boundary NN+CRF, latent dynamics, diagnostics.
- `integrated/boundary.py` / `phase.py` / `encoder.py` / `dynamics.py` — modular components powering
  the student and latent model.
- `integrated/gwm_bridge.py` — binds One‑Pass AIT to AIF (ctx & step hooks).
- `integrated/run_demo.py` — end‑to‑end run; writes `integrated_log.json`, scalar logs, and a
  checkpoint.
=======
>>>>>>> fbba14af
- `notebooks/run_demo.ipynb` — interactive variant of the demo with visualization scaffolding.
- `tests/` — segmentation quality + encode latency regression tests.
- `.github/workflows/ci.yml` — GitHub Actions workflow (compile check + unit tests).
- `integrated/run_demo.py` — end‑to‑end run; writes `integrated_log.json` and a checkpoint.
- `tests/` — segmentation quality + encode latency regression tests.
- `.github/workflows/ci.yml` — GitHub Actions workflow (compile check + unit tests).
  
## Overview

This directory contains an integration of the "onepass" text-processing experiments with an aif_core component. The implementation is primarily NumPy-based and demonstrates a one-pass (online) processing pipeline that combines segmentation (boundary detection), phase-based local features, and a toy transformer-style encoder to produce contextualized embeddings.
tention

## Purpose of this directory

- Collect the integrated prototype that combines onepass AIT logic and aif_core-related functionality
- Provide demo scripts and a bridge for connecting to other modules or environments
- Serve as a starting point for migrating to a learnable model and more robust pipeline

## Main files

- onepass_ait.py
  - Core implementation. Contains BoundaryStudent (boundary detector), phase feature computation, ToyTransformerAdapter (a minimal attention-style encoder), and OnePassAIT (integration logic).
- run_demo.py
  - Demo / example runner that shows how to run onepass_ait on sample text and visualize or print outputs.
- gwm_bridge.py
  - A bridging wrapper for connecting to external modules or alternative implementations.
- aif_core/
  - A directory for related core functionality if present; see that directory for more details.

## Minimal dependencies

- Python 3.9+
- numpy

Install example:

```bash
python -m venv .venv
source .venv/bin/activate   # Windows: .venv\Scripts\activate
pip install -U pip
pip install numpy
```

The demo trains the boundary student on the multilingual corpus by default. Use
`OnePassAIT.train_student(languages=("es", "ja"), include_reflective=False)` to target specific
languages programmatically.

Artifacts:
- `integrated_log.json` → chosen actions, EFE aggregates, belief updates, segmentation metrics,
  gate diagnostics.
- `logs/` → JSONL scalar logs describing training/evaluation traces.
## Quick start

1. Create and activate a virtual environment and install dependencies (see above).
2. Run the demo from the repository root:

```bash
python spiralreality_AIT_onepass_aifcore_integrated/integrated/run_demo.py
```

Artifacts:
- `integrated_log.json` → chosen actions, EFE aggregates, belief updates, segmentation metrics,
  gate diagnostics.
- `checkpoint.json` → JSON checkpoint for reloading through the FastAPI service.

## REST API (optional)
```bash
uvicorn spiralreality_AIT_onepass_aifcore_integrated.integrated.api:create_app --factory
```

Endpoints: `/health`, `/train`, `/segment`, `/encode`, `/load`.

## Tests & CI
```bash
python -m unittest discover -v
```

The demo trains the boundary student on the multilingual corpus by default. Use
`OnePassAIT.train_student(languages=("es", "ja"), include_reflective=False)` to target specific
languages programmatically.

Artifacts:
- `integrated_log.json` → chosen actions, EFE aggregates, belief updates, segmentation metrics,
  gate diagnostics.
- `logs/` → JSONL scalar logs describing training/evaluation traces.
<<<<<<< HEAD
- `checkpoint.json` → JSON checkpoint for reloading through the FastAPI service.

## REST API (optional)
```bash
uvicorn spiralreality_AIT_onepass_aifcore_integrated.integrated.api:create_app --factory
```

Endpoints: `/health`, `/train`, `/segment`, `/encode`, `/load`.

## Tests & CI
```bash
python -m unittest discover -v
```

The demo trains the boundary student on the multilingual corpus by default. Use
`OnePassAIT.train_student(languages=("es", "ja"), include_reflective=False)` to target specific
languages programmatically.

Artifacts:
- `integrated_log.json` → chosen actions, EFE aggregates, belief updates, segmentation metrics,
  gate diagnostics.
- `logs/` → JSONL scalar logs describing training/evaluation traces.
=======
>>>>>>> fbba14af
- `checkpoint.json` → JSON checkpoint for reloading through the FastAPI service.

## REST API (optional)
```bash
uvicorn spiralreality_AIT_onepass_aifcore_integrated.integrated.api:create_app --factory
```

Endpoints: `/health`, `/train`, `/segment`, `/encode`, `/load`.

<<<<<<< HEAD
## Tests & CI
```bash
python -m unittest discover -v
```

The demo trains the boundary student on the multilingual corpus by default. Use
`OnePassAIT.train_student(languages=("es", "ja"), include_reflective=False)` to target specific
languages programmatically.

Artifacts:
- `integrated_log.json` → chosen actions, EFE aggregates, belief updates, segmentation metrics,
  gate diagnostics.
- `logs/` → JSONL scalar logs describing training/evaluation traces.
- `checkpoint.json` → JSON checkpoint for reloading through the FastAPI service.

## REST API (optional)
```bash
uvicorn spiralreality_AIT_onepass_aifcore_integrated.integrated.api:create_app --factory
```

Endpoints: `/health`, `/train`, `/segment`, `/encode`, `/load`.

## Tests & CI
```bash
python -m unittest discover -v
```

The demo trains the boundary student on the multilingual corpus by default. Use
`OnePassAIT.train_student(languages=("es", "ja"), include_reflective=False)` to target specific
languages programmatically.

Artifacts:
- `integrated_log.json` → chosen actions, EFE aggregates, belief updates, segmentation metrics,
  gate diagnostics.
- `logs/` → JSONL scalar logs describing training/evaluation traces.
- `checkpoint.json` → JSON checkpoint for reloading through the FastAPI service.

## REST API (optional)
```bash
uvicorn spiralreality_AIT_onepass_aifcore_integrated.integrated.api:create_app --factory
```

Endpoints: `/health`, `/train`, `/segment`, `/encode`, `/load`.

## Tests & CI
```bash
python -m unittest discover -v
```

CI runs the unit tests plus a `compileall` lint on Python 3.11.
=======
>>>>>>> fbba14af

## Native backends

Optional compiled backends live under `native/`.  The C++ variant builds a
`spiral_boundary_cpp` extension with pybind11; see `native/cpp/README.md` for
instructions.  A companion `spiral_boundary_gpu` module mirrors the API while
surfacing compiled accelerator targets (CUDA, ROCm/HIP, Metal) to Python so the
runtime can route training telemetry through native code even before GPU
kernels land.  The Julia implementation in `native/julia/SpiralBoundaryJulia.jl`
performs a similar device probe for `CUDA.jl`, `AMDGPU.jl`, and `Metal.jl` and
exposes the selected device in its summaries.  When any compiled module is on
the Python path the loader in `integrated/boundary_{cpp,julia}.py` will activate
it automatically and the NumPy trainer becomes a safety net rather than the
primary implementation.<|MERGE_RESOLUTION|>--- conflicted
+++ resolved
@@ -47,7 +47,6 @@
 - `integrated/gwm_bridge.py` — binds One‑Pass AIT to AIF (ctx & step hooks).
 - `integrated/run_demo.py` — end‑to‑end run; writes `integrated_log.json`, scalar logs, and a
   checkpoint.
-<<<<<<< HEAD
 - `notebooks/run_demo.ipynb` — interactive variant of the demo with visualization scaffolding.
 - `tests/` — segmentation quality + encode latency regression tests.
 - `.github/workflows/ci.yml` — GitHub Actions workflow (compile check + unit tests).
@@ -98,8 +97,6 @@
 - `integrated/gwm_bridge.py` — binds One‑Pass AIT to AIF (ctx & step hooks).
 - `integrated/run_demo.py` — end‑to‑end run; writes `integrated_log.json`, scalar logs, and a
   checkpoint.
-=======
->>>>>>> fbba14af
 - `notebooks/run_demo.ipynb` — interactive variant of the demo with visualization scaffolding.
 - `tests/` — segmentation quality + encode latency regression tests.
 - `.github/workflows/ci.yml` — GitHub Actions workflow (compile check + unit tests).
@@ -185,41 +182,37 @@
 - `integrated_log.json` → chosen actions, EFE aggregates, belief updates, segmentation metrics,
   gate diagnostics.
 - `logs/` → JSONL scalar logs describing training/evaluation traces.
-<<<<<<< HEAD
-- `checkpoint.json` → JSON checkpoint for reloading through the FastAPI service.
-
-## REST API (optional)
-```bash
-uvicorn spiralreality_AIT_onepass_aifcore_integrated.integrated.api:create_app --factory
-```
-
-Endpoints: `/health`, `/train`, `/segment`, `/encode`, `/load`.
-
-## Tests & CI
-```bash
-python -m unittest discover -v
-```
-
-The demo trains the boundary student on the multilingual corpus by default. Use
-`OnePassAIT.train_student(languages=("es", "ja"), include_reflective=False)` to target specific
-languages programmatically.
-
-Artifacts:
-- `integrated_log.json` → chosen actions, EFE aggregates, belief updates, segmentation metrics,
-  gate diagnostics.
-- `logs/` → JSONL scalar logs describing training/evaluation traces.
-=======
->>>>>>> fbba14af
-- `checkpoint.json` → JSON checkpoint for reloading through the FastAPI service.
-
-## REST API (optional)
-```bash
-uvicorn spiralreality_AIT_onepass_aifcore_integrated.integrated.api:create_app --factory
-```
-
-Endpoints: `/health`, `/train`, `/segment`, `/encode`, `/load`.
-
-<<<<<<< HEAD
+- `checkpoint.json` → JSON checkpoint for reloading through the FastAPI service.
+
+## REST API (optional)
+```bash
+uvicorn spiralreality_AIT_onepass_aifcore_integrated.integrated.api:create_app --factory
+```
+
+Endpoints: `/health`, `/train`, `/segment`, `/encode`, `/load`.
+
+## Tests & CI
+```bash
+python -m unittest discover -v
+```
+
+The demo trains the boundary student on the multilingual corpus by default. Use
+`OnePassAIT.train_student(languages=("es", "ja"), include_reflective=False)` to target specific
+languages programmatically.
+
+Artifacts:
+- `integrated_log.json` → chosen actions, EFE aggregates, belief updates, segmentation metrics,
+  gate diagnostics.
+- `logs/` → JSONL scalar logs describing training/evaluation traces.
+- `checkpoint.json` → JSON checkpoint for reloading through the FastAPI service.
+
+## REST API (optional)
+```bash
+uvicorn spiralreality_AIT_onepass_aifcore_integrated.integrated.api:create_app --factory
+```
+
+Endpoints: `/health`, `/train`, `/segment`, `/encode`, `/load`.
+
 ## Tests & CI
 ```bash
 python -m unittest discover -v
@@ -270,8 +263,6 @@
 ```
 
 CI runs the unit tests plus a `compileall` lint on Python 3.11.
-=======
->>>>>>> fbba14af
 
 ## Native backends
 
